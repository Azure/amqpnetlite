<<<<<<< HEAD
//  ------------------------------------------------------------------------------------
//  Copyright (c) Microsoft Corporation
//  All rights reserved. 
//  
//  Licensed under the Apache License, Version 2.0 (the ""License""); you may not use this 
//  file except in compliance with the License. You may obtain a copy of the License at 
//  http://www.apache.org/licenses/LICENSE-2.0  
//  
//  THIS CODE IS PROVIDED *AS IS* BASIS, WITHOUT WARRANTIES OR CONDITIONS OF ANY KIND, 
//  EITHER EXPRESS OR IMPLIED, INCLUDING WITHOUT LIMITATION ANY IMPLIED WARRANTIES OR 
//  CONDITIONS OF TITLE, FITNESS FOR A PARTICULAR PURPOSE, MERCHANTABLITY OR 
//  NON-INFRINGEMENT. 
// 
//  See the Apache Version 2.0 License for specific language governing permissions and 
//  limitations under the License.
//  ------------------------------------------------------------------------------------
using Amqp;
#if !NETMF
using Microsoft.VisualStudio.TestTools.UnitTesting;
#endif

namespace Test.Amqp
{
#if !NETMF
    [TestClass]
#endif
    public class UtilityTests
    {
#if !NETMF
        [TestMethod]
#endif
        public void TestMethod_Address()
        {
            Address address = new Address("amqps://broker1");
            Assert.AreEqual("amqps", address.Scheme);
            Assert.AreEqual(true, address.UseSsl);
            Assert.AreEqual(null, address.User);
            Assert.AreEqual(null, address.Password);
            Assert.AreEqual("broker1", address.Host);
            Assert.AreEqual(5671, address.Port);
            Assert.AreEqual("/", address.Path);

            address = new Address("amqp://broker1:12345");
            Assert.AreEqual("amqp", address.Scheme);
            Assert.AreEqual(false, address.UseSsl);
            Assert.AreEqual(null, address.User);
            Assert.AreEqual(null, address.Password);
            Assert.AreEqual("broker1", address.Host);
            Assert.AreEqual(12345, address.Port);
            Assert.AreEqual("/", address.Path);

            address = new Address("amqp://guest:@broker1");
            Assert.AreEqual("amqp", address.Scheme);
            Assert.AreEqual(false, address.UseSsl);
            Assert.AreEqual("guest", address.User);
            Assert.AreEqual(string.Empty, address.Password);
            Assert.AreEqual("broker1", address.Host);
            Assert.AreEqual(5672, address.Port);
            Assert.AreEqual("/", address.Path);

            address = new Address("amqp://:abc@broker1");
            Assert.AreEqual("amqp", address.Scheme);
            Assert.AreEqual(false, address.UseSsl);
            Assert.AreEqual(string.Empty, address.User);
            Assert.AreEqual("abc", address.Password);
            Assert.AreEqual("broker1", address.Host);
            Assert.AreEqual(5672, address.Port);
            Assert.AreEqual("/", address.Path);

            address = new Address("amqps://:@broker1");
            Assert.AreEqual("amqps", address.Scheme);
            Assert.AreEqual(true, address.UseSsl);
            Assert.AreEqual(string.Empty, address.User);
            Assert.AreEqual(string.Empty, address.Password);
            Assert.AreEqual("broker1", address.Host);
            Assert.AreEqual(5671, address.Port);
            Assert.AreEqual("/", address.Path);

            address = new Address("amqps://guest:pass1@broker1");
            Assert.AreEqual("amqps", address.Scheme);
            Assert.AreEqual(true, address.UseSsl);
            Assert.AreEqual("guest", address.User);
            Assert.AreEqual("pass1", address.Password);
            Assert.AreEqual("broker1", address.Host);
            Assert.AreEqual(5671, address.Port);
            Assert.AreEqual("/", address.Path);

            address = new Address("amqp://me:secret@my.contoso.com:1234/foo/bar");
            Assert.AreEqual("amqp", address.Scheme);
            Assert.AreEqual(false, address.UseSsl);
            Assert.AreEqual("me", address.User);
            Assert.AreEqual("secret", address.Password);
            Assert.AreEqual("my.contoso.com", address.Host);
            Assert.AreEqual(1234, address.Port);
            Assert.AreEqual("/foo/bar", address.Path);

            address = new Address("amqp://broker1/foo");
            Assert.AreEqual("amqp", address.Scheme);
            Assert.AreEqual(false, address.UseSsl);
            Assert.AreEqual(null, address.User);
            Assert.AreEqual(null, address.Password);
            Assert.AreEqual("broker1", address.Host);
            Assert.AreEqual(5672, address.Port);
            Assert.AreEqual("/foo", address.Path);

            address = new Address("amqps://broker1:5555/foo");
            Assert.AreEqual("amqps", address.Scheme);
            Assert.AreEqual(true, address.UseSsl);
            Assert.AreEqual(null, address.User);
            Assert.AreEqual(null, address.Password);
            Assert.AreEqual("broker1", address.Host);
            Assert.AreEqual(5555, address.Port);
            Assert.AreEqual("/foo", address.Path);

            address = new Address("amqps://me:@broker1/foo");
            Assert.AreEqual("amqps", address.Scheme);
            Assert.AreEqual(true, address.UseSsl);
            Assert.AreEqual("me", address.User);
            Assert.AreEqual(string.Empty, address.Password);
            Assert.AreEqual("broker1", address.Host);
            Assert.AreEqual(5671, address.Port);
            Assert.AreEqual("/foo", address.Path);

            address = new Address("amqps://m%2fe%2f:s%21e%25c%26r%2ae%2bt%2f@my.contoso.com:1234/foo/bar");
            Assert.AreEqual("amqps", address.Scheme);
            Assert.AreEqual(true, address.UseSsl);
            Assert.AreEqual("m/e/", address.User);
            Assert.AreEqual("s!e%c&r*e+t/", address.Password);
            Assert.AreEqual("my.contoso.com", address.Host);
            Assert.AreEqual(1234, address.Port);
            Assert.AreEqual("/foo/bar", address.Path);

            address = new Address("myhost", 1234, "myuser/", "secret/", "/foo/bar", "amqps");
            Assert.AreEqual("amqps", address.Scheme);
            Assert.AreEqual(true, address.UseSsl);
            Assert.AreEqual("myuser/", address.User);
            Assert.AreEqual("secret/", address.Password);
            Assert.AreEqual("myhost", address.Host);
            Assert.AreEqual(1234, address.Port);
            Assert.AreEqual("/foo/bar", address.Path);          
        }
    }
}
=======
//  ------------------------------------------------------------------------------------
//  Copyright (c) Microsoft Corporation
//  All rights reserved. 
//  
//  Licensed under the Apache License, Version 2.0 (the ""License""); you may not use this 
//  file except in compliance with the License. You may obtain a copy of the License at 
//  http://www.apache.org/licenses/LICENSE-2.0  
//  
//  THIS CODE IS PROVIDED *AS IS* BASIS, WITHOUT WARRANTIES OR CONDITIONS OF ANY KIND, 
//  EITHER EXPRESS OR IMPLIED, INCLUDING WITHOUT LIMITATION ANY IMPLIED WARRANTIES OR 
//  CONDITIONS OF TITLE, FITNESS FOR A PARTICULAR PURPOSE, MERCHANTABLITY OR 
//  NON-INFRINGEMENT. 
// 
//  See the Apache Version 2.0 License for specific language governing permissions and 
//  limitations under the License.
//  ------------------------------------------------------------------------------------
using Amqp;
#if !(NETMF || COMPACT_FRAMEWORK)
using Microsoft.VisualStudio.TestTools.UnitTesting;
#endif

namespace Test.Amqp
{
#if !(NETMF || COMPACT_FRAMEWORK)
    [TestClass]
#endif
    public class UtilityTests
    {
#if !(NETMF || COMPACT_FRAMEWORK)
        [TestMethod]
#endif
        public void TestMethod_Address()
        {
            Address address = new Address("amqps://broker1");
            Assert.AreEqual("amqps", address.Scheme);
            Assert.AreEqual(true, address.UseSsl);
            Assert.AreEqual(null, address.User);
            Assert.AreEqual(null, address.Password);
            Assert.AreEqual("broker1", address.Host);
            Assert.AreEqual(5671, address.Port);
            Assert.AreEqual("/", address.Path);

            address = new Address("amqp://broker1:12345");
            Assert.AreEqual("amqp", address.Scheme);
            Assert.AreEqual(false, address.UseSsl);
            Assert.AreEqual(null, address.User);
            Assert.AreEqual(null, address.Password);
            Assert.AreEqual("broker1", address.Host);
            Assert.AreEqual(12345, address.Port);
            Assert.AreEqual("/", address.Path);

            address = new Address("amqp://guest:@broker1");
            Assert.AreEqual("amqp", address.Scheme);
            Assert.AreEqual(false, address.UseSsl);
            Assert.AreEqual("guest", address.User);
            Assert.AreEqual(string.Empty, address.Password);
            Assert.AreEqual("broker1", address.Host);
            Assert.AreEqual(5672, address.Port);
            Assert.AreEqual("/", address.Path);

            address = new Address("amqp://:abc@broker1");
            Assert.AreEqual("amqp", address.Scheme);
            Assert.AreEqual(false, address.UseSsl);
            Assert.AreEqual(string.Empty, address.User);
            Assert.AreEqual("abc", address.Password);
            Assert.AreEqual("broker1", address.Host);
            Assert.AreEqual(5672, address.Port);
            Assert.AreEqual("/", address.Path);

            address = new Address("amqps://:@broker1");
            Assert.AreEqual("amqps", address.Scheme);
            Assert.AreEqual(true, address.UseSsl);
            Assert.AreEqual(string.Empty, address.User);
            Assert.AreEqual(string.Empty, address.Password);
            Assert.AreEqual("broker1", address.Host);
            Assert.AreEqual(5671, address.Port);
            Assert.AreEqual("/", address.Path);

            address = new Address("amqps://guest:pass1@broker1");
            Assert.AreEqual("amqps", address.Scheme);
            Assert.AreEqual(true, address.UseSsl);
            Assert.AreEqual("guest", address.User);
            Assert.AreEqual("pass1", address.Password);
            Assert.AreEqual("broker1", address.Host);
            Assert.AreEqual(5671, address.Port);
            Assert.AreEqual("/", address.Path);

            address = new Address("amqp://me:secret@my.contoso.com:1234/foo/bar");
            Assert.AreEqual("amqp", address.Scheme);
            Assert.AreEqual(false, address.UseSsl);
            Assert.AreEqual("me", address.User);
            Assert.AreEqual("secret", address.Password);
            Assert.AreEqual("my.contoso.com", address.Host);
            Assert.AreEqual(1234, address.Port);
            Assert.AreEqual("/foo/bar", address.Path);

            address = new Address("amqp://broker1/foo");
            Assert.AreEqual("amqp", address.Scheme);
            Assert.AreEqual(false, address.UseSsl);
            Assert.AreEqual(null, address.User);
            Assert.AreEqual(null, address.Password);
            Assert.AreEqual("broker1", address.Host);
            Assert.AreEqual(5672, address.Port);
            Assert.AreEqual("/foo", address.Path);

            address = new Address("amqps://broker1:5555/foo");
            Assert.AreEqual("amqps", address.Scheme);
            Assert.AreEqual(true, address.UseSsl);
            Assert.AreEqual(null, address.User);
            Assert.AreEqual(null, address.Password);
            Assert.AreEqual("broker1", address.Host);
            Assert.AreEqual(5555, address.Port);
            Assert.AreEqual("/foo", address.Path);

            address = new Address("amqps://me:@broker1/foo");
            Assert.AreEqual("amqps", address.Scheme);
            Assert.AreEqual(true, address.UseSsl);
            Assert.AreEqual("me", address.User);
            Assert.AreEqual(string.Empty, address.Password);
            Assert.AreEqual("broker1", address.Host);
            Assert.AreEqual(5671, address.Port);
            Assert.AreEqual("/foo", address.Path);

            address = new Address("amqps://m%2fe%2f:s%21e%25c%26r%2ae%2bt%2f@my.contoso.com:1234/foo/bar");
            Assert.AreEqual("amqps", address.Scheme);
            Assert.AreEqual(true, address.UseSsl);
            Assert.AreEqual("m/e/", address.User);
            Assert.AreEqual("s!e%c&r*e+t/", address.Password);
            Assert.AreEqual("my.contoso.com", address.Host);
            Assert.AreEqual(1234, address.Port);
            Assert.AreEqual("/foo/bar", address.Path);

            address = new Address("myhost", "myuser/", "secret/", "/foo/bar", "amqps", 1234);
            Assert.AreEqual("amqps", address.Scheme);
            Assert.AreEqual(true, address.UseSsl);
            Assert.AreEqual("myuser/", address.User);
            Assert.AreEqual("secret/", address.Password);
            Assert.AreEqual("myhost", address.Host);
            Assert.AreEqual(1234, address.Port);
            Assert.AreEqual("/foo/bar", address.Path);          
        }
    }
}
>>>>>>> 9e5a4683
<|MERGE_RESOLUTION|>--- conflicted
+++ resolved
@@ -1,148 +1,3 @@
-<<<<<<< HEAD
-//  ------------------------------------------------------------------------------------
-//  Copyright (c) Microsoft Corporation
-//  All rights reserved. 
-//  
-//  Licensed under the Apache License, Version 2.0 (the ""License""); you may not use this 
-//  file except in compliance with the License. You may obtain a copy of the License at 
-//  http://www.apache.org/licenses/LICENSE-2.0  
-//  
-//  THIS CODE IS PROVIDED *AS IS* BASIS, WITHOUT WARRANTIES OR CONDITIONS OF ANY KIND, 
-//  EITHER EXPRESS OR IMPLIED, INCLUDING WITHOUT LIMITATION ANY IMPLIED WARRANTIES OR 
-//  CONDITIONS OF TITLE, FITNESS FOR A PARTICULAR PURPOSE, MERCHANTABLITY OR 
-//  NON-INFRINGEMENT. 
-// 
-//  See the Apache Version 2.0 License for specific language governing permissions and 
-//  limitations under the License.
-//  ------------------------------------------------------------------------------------
-using Amqp;
-#if !NETMF
-using Microsoft.VisualStudio.TestTools.UnitTesting;
-#endif
-
-namespace Test.Amqp
-{
-#if !NETMF
-    [TestClass]
-#endif
-    public class UtilityTests
-    {
-#if !NETMF
-        [TestMethod]
-#endif
-        public void TestMethod_Address()
-        {
-            Address address = new Address("amqps://broker1");
-            Assert.AreEqual("amqps", address.Scheme);
-            Assert.AreEqual(true, address.UseSsl);
-            Assert.AreEqual(null, address.User);
-            Assert.AreEqual(null, address.Password);
-            Assert.AreEqual("broker1", address.Host);
-            Assert.AreEqual(5671, address.Port);
-            Assert.AreEqual("/", address.Path);
-
-            address = new Address("amqp://broker1:12345");
-            Assert.AreEqual("amqp", address.Scheme);
-            Assert.AreEqual(false, address.UseSsl);
-            Assert.AreEqual(null, address.User);
-            Assert.AreEqual(null, address.Password);
-            Assert.AreEqual("broker1", address.Host);
-            Assert.AreEqual(12345, address.Port);
-            Assert.AreEqual("/", address.Path);
-
-            address = new Address("amqp://guest:@broker1");
-            Assert.AreEqual("amqp", address.Scheme);
-            Assert.AreEqual(false, address.UseSsl);
-            Assert.AreEqual("guest", address.User);
-            Assert.AreEqual(string.Empty, address.Password);
-            Assert.AreEqual("broker1", address.Host);
-            Assert.AreEqual(5672, address.Port);
-            Assert.AreEqual("/", address.Path);
-
-            address = new Address("amqp://:abc@broker1");
-            Assert.AreEqual("amqp", address.Scheme);
-            Assert.AreEqual(false, address.UseSsl);
-            Assert.AreEqual(string.Empty, address.User);
-            Assert.AreEqual("abc", address.Password);
-            Assert.AreEqual("broker1", address.Host);
-            Assert.AreEqual(5672, address.Port);
-            Assert.AreEqual("/", address.Path);
-
-            address = new Address("amqps://:@broker1");
-            Assert.AreEqual("amqps", address.Scheme);
-            Assert.AreEqual(true, address.UseSsl);
-            Assert.AreEqual(string.Empty, address.User);
-            Assert.AreEqual(string.Empty, address.Password);
-            Assert.AreEqual("broker1", address.Host);
-            Assert.AreEqual(5671, address.Port);
-            Assert.AreEqual("/", address.Path);
-
-            address = new Address("amqps://guest:pass1@broker1");
-            Assert.AreEqual("amqps", address.Scheme);
-            Assert.AreEqual(true, address.UseSsl);
-            Assert.AreEqual("guest", address.User);
-            Assert.AreEqual("pass1", address.Password);
-            Assert.AreEqual("broker1", address.Host);
-            Assert.AreEqual(5671, address.Port);
-            Assert.AreEqual("/", address.Path);
-
-            address = new Address("amqp://me:secret@my.contoso.com:1234/foo/bar");
-            Assert.AreEqual("amqp", address.Scheme);
-            Assert.AreEqual(false, address.UseSsl);
-            Assert.AreEqual("me", address.User);
-            Assert.AreEqual("secret", address.Password);
-            Assert.AreEqual("my.contoso.com", address.Host);
-            Assert.AreEqual(1234, address.Port);
-            Assert.AreEqual("/foo/bar", address.Path);
-
-            address = new Address("amqp://broker1/foo");
-            Assert.AreEqual("amqp", address.Scheme);
-            Assert.AreEqual(false, address.UseSsl);
-            Assert.AreEqual(null, address.User);
-            Assert.AreEqual(null, address.Password);
-            Assert.AreEqual("broker1", address.Host);
-            Assert.AreEqual(5672, address.Port);
-            Assert.AreEqual("/foo", address.Path);
-
-            address = new Address("amqps://broker1:5555/foo");
-            Assert.AreEqual("amqps", address.Scheme);
-            Assert.AreEqual(true, address.UseSsl);
-            Assert.AreEqual(null, address.User);
-            Assert.AreEqual(null, address.Password);
-            Assert.AreEqual("broker1", address.Host);
-            Assert.AreEqual(5555, address.Port);
-            Assert.AreEqual("/foo", address.Path);
-
-            address = new Address("amqps://me:@broker1/foo");
-            Assert.AreEqual("amqps", address.Scheme);
-            Assert.AreEqual(true, address.UseSsl);
-            Assert.AreEqual("me", address.User);
-            Assert.AreEqual(string.Empty, address.Password);
-            Assert.AreEqual("broker1", address.Host);
-            Assert.AreEqual(5671, address.Port);
-            Assert.AreEqual("/foo", address.Path);
-
-            address = new Address("amqps://m%2fe%2f:s%21e%25c%26r%2ae%2bt%2f@my.contoso.com:1234/foo/bar");
-            Assert.AreEqual("amqps", address.Scheme);
-            Assert.AreEqual(true, address.UseSsl);
-            Assert.AreEqual("m/e/", address.User);
-            Assert.AreEqual("s!e%c&r*e+t/", address.Password);
-            Assert.AreEqual("my.contoso.com", address.Host);
-            Assert.AreEqual(1234, address.Port);
-            Assert.AreEqual("/foo/bar", address.Path);
-
-            address = new Address("myhost", 1234, "myuser/", "secret/", "/foo/bar", "amqps");
-            Assert.AreEqual("amqps", address.Scheme);
-            Assert.AreEqual(true, address.UseSsl);
-            Assert.AreEqual("myuser/", address.User);
-            Assert.AreEqual("secret/", address.Password);
-            Assert.AreEqual("myhost", address.Host);
-            Assert.AreEqual(1234, address.Port);
-            Assert.AreEqual("/foo/bar", address.Path);          
-        }
-    }
-}
-=======
 //  ------------------------------------------------------------------------------------
 //  Copyright (c) Microsoft Corporation
 //  All rights reserved. 
@@ -275,7 +130,7 @@
             Assert.AreEqual(1234, address.Port);
             Assert.AreEqual("/foo/bar", address.Path);
 
-            address = new Address("myhost", "myuser/", "secret/", "/foo/bar", "amqps", 1234);
+            address = new Address("myhost", 1234, "myuser/", "secret/", "/foo/bar", "amqps");
             Assert.AreEqual("amqps", address.Scheme);
             Assert.AreEqual(true, address.UseSsl);
             Assert.AreEqual("myuser/", address.User);
@@ -285,5 +140,4 @@
             Assert.AreEqual("/foo/bar", address.Path);          
         }
     }
-}
->>>>>>> 9e5a4683
+}