<?xml version="1.0"?>
<package >
  <metadata>
    <id>AMQPNetLite</id>
    <title>AMQP.Net Lite: AMQP 1.0 client library for .Net and WinRT</title>
<<<<<<< HEAD
    <version>1.1.0</version>
=======
    <version>1.1.1</version>
>>>>>>> ff89c385
    <authors>Microsoft</authors>
    <owners>Microsoft</owners>
    <licenseUrl>http://amqpnetlite.codeplex.com/license</licenseUrl>
    <projectUrl>http://amqpnetlite.codeplex.com/</projectUrl>
    <requireLicenseAcceptance>false</requireLicenseAcceptance>
    <description>This is a lightweight AMQP 1.0 client library for use on .Net frameworks (including .Net Framework, .Net Micro Framework and .Net Compact Framework) and WinRT (Windows Phone and Windows Store).</description>
    <releaseNotes>This is the beta release of AMQP.Net Lite. It can be used on the following platforms: .Net Framework (up to 4.5), .NET Micro Framework 4.2 and 4.3, .NET Compact Framework 3.9, Windows Phone 8, and Mono on Linux.</releaseNotes>
    <copyright>Copyright 2014</copyright>
    <tags>Azure ServiceBus AMQP Micro-Framework netmf netcf embedded iot winrt WindowsPhone</tags>
    <dependencies>
    </dependencies>
  </metadata>
  <files>
    <file src="bin\Release\Amqp.Net\*.*" target="lib\net45" />
    <file src="bin\Release\Amqp.Net35\*.*" target="lib\net35" />
    <file src="bin\Release\Amqp.NetCF39\*.*" target="lib\netcf39" />
    <file src="bin\Release\Amqp.NetMF42\*.*" target="lib\netmf42" />
    <file src="bin\Release\Amqp.NetMF42\le\*.p*" target="lib\netmf42\le" />
    <file src="bin\Release\Amqp.NetMF42\be\*.p*" target="lib\netmf42\be" />
    <file src="bin\Release\Amqp.NetMF43\*.*" target="lib\netmf43" />
    <file src="bin\Release\Amqp.NetMF43\le\*.p*" target="lib\netmf43\le" />
    <file src="bin\Release\Amqp.NetMF43\be\*.p*" target="lib\netmf43\be" />
    <file src="bin\Release\Amqp.Store\*.*" target="lib\windows8" />
    <file src="bin\Release\Amqp.WP\*.*" target="lib\windowsphone8" />
    <file src="bin\Release\Amqp.NetCore\*.*" target="lib\portable-netcore451+wpa81" />
  </files>
</package><|MERGE_RESOLUTION|>--- conflicted
+++ resolved
@@ -3,11 +3,7 @@
   <metadata>
     <id>AMQPNetLite</id>
     <title>AMQP.Net Lite: AMQP 1.0 client library for .Net and WinRT</title>
-<<<<<<< HEAD
-    <version>1.1.0</version>
-=======
     <version>1.1.1</version>
->>>>>>> ff89c385
     <authors>Microsoft</authors>
     <owners>Microsoft</owners>
     <licenseUrl>http://amqpnetlite.codeplex.com/license</licenseUrl>
