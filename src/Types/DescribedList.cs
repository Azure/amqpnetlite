﻿//  ------------------------------------------------------------------------------------
//  Copyright (c) Microsoft Corporation
//  All rights reserved. 
//  
//  Licensed under the Apache License, Version 2.0 (the ""License""); you may not use this 
//  file except in compliance with the License. You may obtain a copy of the License at 
//  http://www.apache.org/licenses/LICENSE-2.0  
//  
//  THIS CODE IS PROVIDED *AS IS* BASIS, WITHOUT WARRANTIES OR CONDITIONS OF ANY KIND, 
//  EITHER EXPRESS OR IMPLIED, INCLUDING WITHOUT LIMITATION ANY IMPLIED WARRANTIES OR 
//  CONDITIONS OF TITLE, FITNESS FOR A PARTICULAR PURPOSE, MERCHANTABLITY OR 
//  NON-INFRINGEMENT. 
// 
//  See the Apache Version 2.0 License for specific language governing permissions and 
//  limitations under the License.
//  ------------------------------------------------------------------------------------

namespace Amqp.Types
{
    using System;

    /// <summary>
    /// The DescribedList class consist of a descriptor and an AMQP list.
    /// </summary>
    public abstract class DescribedList : RestrictedDescribed
    {
        private readonly int fieldCount;

        /// <summary>
        /// Initializes the described list object.
        /// </summary>
        /// <param name="descriptor">The descriptor of the concrete described list class.</param>
        /// <param name="fieldCount">The number of fields of the concrete described list class.</param>
        protected DescribedList(Descriptor descriptor, int fieldCount)
            : base(descriptor)
        {
            this.fieldCount = fieldCount;
        }
        
        internal override void DecodeValue(ByteBuffer buffer)
        {
            byte formatCode = Encoder.ReadFormatCode(buffer);
            if (formatCode == FormatCode.Null)
            {
                return;
            }

            int size;
            int count;
            if (formatCode == FormatCode.List0)
            {
                size = count = 0;
                return;
            }

            if (formatCode == FormatCode.List8)
            {
                size = AmqpBitConverter.ReadUByte(buffer);
                count = AmqpBitConverter.ReadUByte(buffer);
            }
            else if (formatCode == FormatCode.List32)
            {
                size = (int)AmqpBitConverter.ReadUInt(buffer);
                count = (int)AmqpBitConverter.ReadUInt(buffer);
            }
            else
            {
                throw Encoder.InvalidFormatCodeException(formatCode, buffer.Offset);
            }

            OnDecode(buffer, count);
        }

        /// <summary>
<<<<<<< HEAD
        /// Decodes all properties from a ByteBuffer
=======
        /// Examines the list to check if a field is set.
        /// </summary>
        /// <param name="index">Zero-based offset of the field in the list.</param>
        /// <returns>True if a value is set; otherwise false.</returns>
        public bool HasField(int index)
        {
            this.CheckFieldIndex(index);
            return this.fields[index] != null;
        }

        /// <summary>
        /// Resets the value of a field to null.
        /// </summary>
        /// <param name="index">Zero-based offset of the field in the list.</param>
        public void ResetField(int index)
        {
            this.CheckFieldIndex(index);
            this.fields[index] = null;
        }

        /// <summary>
        /// Gets the array of all fields.
>>>>>>> 13009980
        /// </summary>
        /// <param name="buffer">the ByteBuffer to read from</param>
        /// <param name="count">the number of fields that are available for read</param>
        internal virtual void OnDecode(ByteBuffer buffer, int count)
        {
        }

        /// <summary>
        /// Encodes all properties into a ByteBuffer
        /// </summary>
        /// <param name="buffer">the ByteBuffer to write to</param>
        internal virtual void OnEncode(ByteBuffer buffer)
        {
        }

        internal override void EncodeValue(ByteBuffer buffer)
        {
            int pos = buffer.WritePos;
            AmqpBitConverter.WriteUByte(buffer, 0);
            AmqpBitConverter.WriteUInt(buffer, 0);
            AmqpBitConverter.WriteUInt(buffer, 0);

            OnEncode(buffer);

            int size = buffer.WritePos - pos - 9;

            if (size < byte.MaxValue && this.fieldCount <= byte.MaxValue)
            {
                buffer.Buffer[pos] = FormatCode.List8;
                buffer.Buffer[pos + 1] = (byte)(size + 1);
                buffer.Buffer[pos + 2] = (byte)this.fieldCount;
                Array.Copy(buffer.Buffer, pos + 9, buffer.Buffer, pos + 3, size);
                buffer.Shrink(6);
            }
            else
            {
                buffer.Buffer[pos] = FormatCode.List32;
                AmqpBitConverter.WriteInt(buffer.Buffer, pos + 1, size + 4);
                AmqpBitConverter.WriteInt(buffer.Buffer, pos + 5, this.fieldCount);
            }
        }
        
#if TRACE
        /// <summary>
        /// Returns a string representing the current object for tracing purpose.
        /// </summary>
        /// <param name="name">The object name.</param>
        /// <param name="fieldNames">The field names.</param>
        /// <param name="fieldValues">The field values.</param>
        /// <returns></returns>
        protected string GetDebugString(string name, object[] fieldNames, object[] fieldValues)
        {
            System.Text.StringBuilder sb = new System.Text.StringBuilder();
            sb.Append(name);
            sb.Append('(');
            bool addComma = false;
            for (int i = 0; i < fieldValues.Length; i++)
            {
                if (fieldValues[i] != null)
                {
                    if (addComma)
                    {
                        sb.Append(",");
                    }

                    sb.Append(fieldNames[i]);
                    sb.Append(":");
                    sb.Append(Trace.GetTraceObject(fieldValues[i]));
                    addComma = true;
                }
            }

            sb.Append(')');

            return sb.ToString();
        }
#endif

        void CheckFieldIndex(int index)
        {
            if (index < 0 || index >= this.fields.Length)
            {
                throw new ArgumentOutOfRangeException(Fx.Format("Field index is invalid. {0} has {1} fields.",
                    this.GetType().Name, this.fields.Length));
            }
        }
    }
}<|MERGE_RESOLUTION|>--- conflicted
+++ resolved
@@ -72,9 +72,6 @@
         }
 
         /// <summary>
-<<<<<<< HEAD
-        /// Decodes all properties from a ByteBuffer
-=======
         /// Examines the list to check if a field is set.
         /// </summary>
         /// <param name="index">Zero-based offset of the field in the list.</param>
@@ -96,8 +93,7 @@
         }
 
         /// <summary>
-        /// Gets the array of all fields.
->>>>>>> 13009980
+        /// Decodes all properties from a ByteBuffer
         /// </summary>
         /// <param name="buffer">the ByteBuffer to read from</param>
         /// <param name="count">the number of fields that are available for read</param>
