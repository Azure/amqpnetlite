//  ------------------------------------------------------------------------------------
//  Copyright (c) Microsoft Corporation
//  All rights reserved. 
//  
//  Licensed under the Apache License, Version 2.0 (the ""License""); you may not use this 
//  file except in compliance with the License. You may obtain a copy of the License at 
//  http://www.apache.org/licenses/LICENSE-2.0  
//  
//  THIS CODE IS PROVIDED *AS IS* BASIS, WITHOUT WARRANTIES OR CONDITIONS OF ANY KIND, 
//  EITHER EXPRESS OR IMPLIED, INCLUDING WITHOUT LIMITATION ANY IMPLIED WARRANTIES OR 
//  CONDITIONS OF TITLE, FITNESS FOR A PARTICULAR PURPOSE, MERCHANTABLITY OR 
//  NON-INFRINGEMENT. 
// 
//  See the Apache Version 2.0 License for specific language governing permissions and 
//  limitations under the License.
//  ------------------------------------------------------------------------------------

namespace Amqp.Types
{
    using System;
    using System.Collections;
    using System.Text;
    using System.Globalization;

    /// <summary>
    /// The delegate to create a decribed object.
    /// </summary>
    /// <returns></returns>
    public delegate Described CreateDescribed();

    delegate void Encode(ByteBuffer buffer, object value, bool smallEncoding);

    delegate object Decode(ByteBuffer buffer, byte formatCode);

    /// <summary>
    /// Encodes or decodes AMQP types.
    /// </summary>
    public static class Encoder
    {
        class Serializer
        {
            public Type Type;
            public Encode Encoder;
            public Decode Decoder;
        }

#if NETMF
        // NETMF DateTime ticks origin is 1601/1/1
        const long epochTicks = 116444736000000000; // 1970-1-1 00:00:00 UTC
#else
        const long epochTicks = 621355968000000000; // 1970-1-1 00:00:00 UTC
#endif
        const long ticksPerMillisecond = 10000;

        static Serializer[] serializers;
        static Map codecByType;
        static byte[][] codecIndexTable;
        static Map knownDescrided;

        static Encoder()
        {
            if (serializers == null)
            {
                Initialize();
            }
        }

        internal static void Initialize()
        {
            knownDescrided = new Map();

            serializers = new Serializer[]
            {
                // 0: null
                new Serializer()
                {
                    Type = null,
                    Encoder = delegate(ByteBuffer b, object o, bool s) { AmqpBitConverter.WriteUByte(b, FormatCode.Null); },
                    Decoder = delegate(ByteBuffer b, byte c) { return null; }
                },
                // 1: boolean
                new Serializer()
                {
                    Type = typeof(bool),
                    Encoder = delegate(ByteBuffer b, object o, bool s) { WriteBoolean(b, (bool)o, s); },
                    Decoder = delegate(ByteBuffer b, byte c) { return ReadBoolean(b, c); }
                },
                // 2: ubyte
                new Serializer()
                {
                    Type = typeof(byte),
                    Encoder = delegate(ByteBuffer b, object o, bool s) { WriteUByte(b, (byte)o); },
                    Decoder = delegate(ByteBuffer b, byte c) { return ReadUByte(b, c); }
                },
                // 3: ushort
                new Serializer()
                {
                    Type = typeof(ushort),
                    Encoder = delegate(ByteBuffer b, object o, bool s) { WriteUShort(b, (ushort)o); },
                    Decoder = delegate(ByteBuffer b, byte c) { return ReadUShort(b, c); }
                },
                // 4: uint
                new Serializer()
                {
                    Type = typeof(uint),
                    Encoder = delegate(ByteBuffer b, object o, bool s) { WriteUInt(b, (uint)o, s); },
                    Decoder = delegate(ByteBuffer b, byte c) { return ReadUInt(b, c); }
                },
                // 5: ulong
                new Serializer()
                {
                    Type = typeof(ulong),
                    Encoder = delegate(ByteBuffer b, object o, bool s) { WriteULong(b, (ulong)o, s); },
                    Decoder = delegate(ByteBuffer b, byte c) { return ReadULong(b, c); }
                },
                // 6: byte
                new Serializer()
                {
                    Type = typeof(sbyte),
                    Encoder = delegate(ByteBuffer b, object o, bool s) { WriteByte(b, (sbyte)o); },
                    Decoder = delegate(ByteBuffer b, byte c) { return ReadByte(b, c); }
                },
                // 7: short
                new Serializer()
                {
                    Type = typeof(short),
                    Encoder = delegate(ByteBuffer b, object o, bool s) { WriteShort(b, (short)o); },
                    Decoder = delegate(ByteBuffer b, byte c) { return ReadShort(b, c); }
                },
                // 8: int
                new Serializer()
                {
                    Type = typeof(int),
                    Encoder = delegate(ByteBuffer b, object o, bool s) { WriteInt(b, (int)o, s); },
                    Decoder = delegate(ByteBuffer b, byte c) { return ReadInt(b, c); }
                },
                // 9: long
                new Serializer()
                {
                    Type = typeof(long),
                    Encoder = delegate(ByteBuffer b, object o, bool s) { WriteLong(b, (long)o, s); },
                    Decoder = delegate(ByteBuffer b, byte c) { return ReadLong(b, c); }
                },
                // 10: float
                new Serializer()
                {
                    Encoder = delegate(ByteBuffer b, object o, bool s) { WriteFloat(b, (float)o); },
                    Decoder = delegate(ByteBuffer b, byte c) { return ReadFloat(b, c); }
                },
                // 11: double
                new Serializer()
                {
                    Type = typeof(double),
                    Encoder = delegate(ByteBuffer b, object o, bool s) { WriteDouble(b, (double)o); },
                    Decoder = delegate(ByteBuffer b, byte c) { return ReadDouble(b, c); }
                },
                // 12: char
                new Serializer()
                {
                    Type = typeof(char),
                    Encoder = delegate(ByteBuffer b, object o, bool s) { WriteChar(b, (char)o); },
                    Decoder = delegate(ByteBuffer b, byte c) { return ReadChar(b, c); }
                },
                // 13: timestamp
                new Serializer()
                {
                    Type = typeof(DateTime),
                    Encoder = delegate(ByteBuffer b, object o, bool s) { WriteTimestamp(b, (DateTime)o); },
                    Decoder = delegate(ByteBuffer b, byte c) { return ReadTimestamp(b, c); }
                },
                // 14: uuid
                new Serializer()
                {
                    Type = typeof(Guid),
                    Encoder = delegate(ByteBuffer b, object o, bool s) { WriteUuid(b, (Guid)o); },
                    Decoder = delegate(ByteBuffer b, byte c) { return ReadUuid(b, c); }
                },
                // 15: binary
                new Serializer()
                {
                    Type = typeof(byte[]),
                    Encoder = delegate(ByteBuffer b, object o, bool s) { WriteBinary(b, (byte[])o, s); },
                    Decoder = delegate(ByteBuffer b, byte c) { return ReadBinary(b, c); }
                },
                // 16: string
                new Serializer()
                {
                    Type = typeof(string),
                    Encoder = delegate(ByteBuffer b, object o, bool s) { WriteString(b, (string)o, s); },
                    Decoder = delegate(ByteBuffer b, byte c) { return ReadString(b, c); }
                },
                // 17: symbol
                new Serializer()
                {
                    Type = typeof(Symbol),
                    Encoder = delegate(ByteBuffer b, object o, bool s) { WriteSymbol(b, (Symbol)o, s); },
                    Decoder = delegate(ByteBuffer b, byte c) { return ReadSymbol(b, c); }
                },
                // 18: list
                new Serializer()
                {
                    Type = typeof(List),
                    Encoder = delegate(ByteBuffer b, object o, bool s) { WriteList(b, (IList)o, s); },
                    Decoder = delegate(ByteBuffer b, byte c) { return ReadList(b, c); }
                },
                // 19: map
                new Serializer()
                {
                    Type = typeof(Map),
                    Encoder = delegate(ByteBuffer b, object o, bool s) { WriteMap(b, (Map)o, s); },
                    Decoder = delegate(ByteBuffer b, byte c) { return ReadMap(b, c); }
                },
                // 20: array
                new Serializer()
                {
                    Type = typeof(Array),
                    Encoder = delegate(ByteBuffer b, object o, bool s) { WriteArray(b, (Array)o); },
                    Decoder = delegate(ByteBuffer b, byte c) { return ReadArray(b, c); }
                },
                // 21: invalid
                null
            };

            codecByType = new Map()
            {
                { typeof(bool),     serializers[1] },
                { typeof(byte),     serializers[2] },
                { typeof(ushort),   serializers[3] },
                { typeof(uint),     serializers[4] },
                { typeof(ulong),    serializers[5] },
                { typeof(sbyte),    serializers[6] },
                { typeof(short),    serializers[7] },
                { typeof(int),      serializers[8] },
                { typeof(long),     serializers[9] },
                { typeof(float),    serializers[10] },
                { typeof(double),   serializers[11] },
                { typeof(char),     serializers[12] },
                { typeof(DateTime), serializers[13] },
                { typeof(Guid),     serializers[14] },
                { typeof(byte[]),   serializers[15] },
                { typeof(string),   serializers[16] },
                { typeof(Symbol),   serializers[17] },
                { typeof(List),     serializers[18] },
                { typeof(Map),      serializers[19] },
#if !NETMF_LITE
<<<<<<< HEAD
                { typeof(Fields),      serializers[19] },
=======
                { typeof(Fields),   serializers[19] },
>>>>>>> 4c75c4e1
#endif
            };

            codecIndexTable = new byte[][]
            {
                // 0x40:null, 0x41:boolean.true, 0x42:boolean.false, 0x43:uint0, 0x44:ulong0, 0x45:list0
                new byte[] { 0, 1, 1, 4, 5, 18 },

                // 0x50:ubyte, 0x51:byte, 0x52:small.uint, 0x53:small.ulong, 0x54:small.int, 0x55:small.long, 0x56:boolean
                new byte[] { 2, 6, 4, 5, 8, 9, 1 },

                // 0x60:ushort, 0x61:short
                new byte[] { 3, 7 },

                // 0x70:uint, 0x71:int, 0x72:float, 0x73:char, 0x74:decimal32
                new byte[] { 4, 8, 10, 12 },

                // 0x80:ulong, 0x81:long, 0x82:double, 0x83:timestamp, 0x84:decimal64
                new byte[] { 5, 9, 11, 13 },

                // 0x98:uuid
                new byte[] { 21, 21, 21, 21, 21, 21, 21, 21, 14 },
            
                // 0xa0:bin8, 0xa1:str8, 0xa3:sym8
                new byte[] { 15, 16, 21, 17 },

                // 0xb0:bin32, 0xb1:str32, 0xb3:sym32
                new byte[] { 15, 16, 21, 17 },

                // 0xc0:list8, 0xc1:map8
                new byte[] { 18, 19 },

                // 0xd0:list32, 0xd1:map32
                new byte[] { 18, 19 },

                // 0xe0:array8
                new byte[] { 20 },

                // 0xf0:array32
                new byte[] { 20 }
            };
        }

        internal static bool TryGetCodec(Type type, out Encode encoder, out Decode decoder)
        {
            Serializer codec = (Serializer)codecByType[type];
            if (codec == null)
            {
                if (type.IsArray)
                {
                    codec = serializers[20];
                }
            }

            if (codec != null)
            {
                encoder = codec.Encoder;
                decoder = codec.Decoder;
                return true;
            }
            else
            {
                encoder = null;
                decoder = null;
                return false;
            }
        }

        /// <summary>
        /// Adds a factory for a custom described type, usually for decoding.
        /// </summary>
        /// <param name="descriptor">The descriptor of the type.</param>
        /// <param name="ctor">The delegate to invoke to create the object.</param>
        public static void AddKnownDescribed(Descriptor descriptor, CreateDescribed ctor)
        {
            lock (knownDescrided)
            {
                knownDescrided.Add(descriptor.Name, ctor);
                knownDescrided.Add(descriptor.Code, ctor);
            }
        }

        /// <summary>
        /// Converts a DateTime value to AMQP timestamp (milliseconds from Unix epoch)
        /// </summary>
        /// <param name="dateTime">The DateTime value to convert.</param>
        /// <returns></returns>
        public static long DateTimeToTimestamp(DateTime dateTime)
        {
            return (long)((dateTime.ToUniversalTime().Ticks - epochTicks) / ticksPerMillisecond);
        }

        /// <summary>
        /// Converts an AMQP timestamp ((milliseconds from Unix epoch)) to a DateTime.
        /// </summary>
        /// <param name="timestamp">The AMQP timestamp to convert.</param>
        /// <returns></returns>
        public static DateTime TimestampToDateTime(long timestamp)
        {
            return new DateTime(epochTicks + timestamp * ticksPerMillisecond, DateTimeKind.Utc);
        }

        internal static byte ReadFormatCode(ByteBuffer buffer)
        {
            return AmqpBitConverter.ReadUByte(buffer);
        }

        /// <summary>
        /// Writes an AMQP object to a buffer.
        /// </summary>
        /// <param name="buffer">The buffer to write.</param>
        /// <param name="value">The AMQP value.</param>
        /// <param name="smallEncoding">if true, try using small encoding if possible.</param>
        public static void WriteObject(ByteBuffer buffer, object value, bool smallEncoding = true)
        {
            if (value == null)
            {
                AmqpBitConverter.WriteUByte(buffer, FormatCode.Null);
            }
            else
            {
                Encode encoder;
                Decode decoder;
                if (TryGetCodec(value.GetType(), out encoder, out decoder))
                {
                    encoder(buffer, value, smallEncoding);
                }
                else if (value is Described)
                {
                    ((Described)value).Encode(buffer);
                }
                else
                {
                    throw TypeNotSupportedException(value.GetType());
                }
            }
        }

        /// <summary>
        /// Writes a boolean value to a buffer.
        /// </summary>
        /// <param name="buffer">The buffer to write.</param>
        /// <param name="value">The boolean value.</param>
        /// <param name="smallEncoding">if true, try using small encoding if possible.</param>
        public static void WriteBoolean(ByteBuffer buffer, bool value, bool smallEncoding)
        {
            if (smallEncoding)
            {
                AmqpBitConverter.WriteUByte(buffer, value ? FormatCode.BooleanTrue : FormatCode.BooleanFalse);
            }
            else
            {
                AmqpBitConverter.WriteUByte(buffer, FormatCode.Boolean);
                AmqpBitConverter.WriteUByte(buffer, (byte)(value ? 1 : 0));
            }
        }

        /// <summary>
        /// Writes an unsigned byte value to a buffer.
        /// </summary>
        /// <param name="buffer">The buffer to write.</param>
        /// <param name="value">The unsigned byte value.</param>
        public static void WriteUByte(ByteBuffer buffer, byte value)
        {
            AmqpBitConverter.WriteUByte(buffer, FormatCode.UByte);
            AmqpBitConverter.WriteUByte(buffer, value);
        }

        /// <summary>
        /// Writes an unsigned 16-bit integer value to a buffer.
        /// </summary>
        /// <param name="buffer">The buffer to write.</param>
        /// <param name="value">The unsigned 16-bit integer value.</param>
        public static void WriteUShort(ByteBuffer buffer, ushort value)
        {
            AmqpBitConverter.WriteUByte(buffer, FormatCode.UShort);
            AmqpBitConverter.WriteUShort(buffer, value);
        }

        /// <summary>
        /// Writes an unsigned 32-bit integer value to a buffer.
        /// </summary>
        /// <param name="buffer">The buffer to write.</param>
        /// <param name="value">The unsigned 32-bit integer value.</param>
        /// <param name="smallEncoding">if true, try using small encoding if possible.</param>
        public static void WriteUInt(ByteBuffer buffer, uint value, bool smallEncoding)
        {
            if (!smallEncoding || value > byte.MaxValue)
            {
                AmqpBitConverter.WriteUByte(buffer, FormatCode.UInt);
                AmqpBitConverter.WriteUInt(buffer, value);
            }
            else if (value == 0)
            {
                AmqpBitConverter.WriteUByte(buffer, FormatCode.UInt0);
            }
            else if (value <= byte.MaxValue)
            {
                AmqpBitConverter.WriteUByte(buffer, FormatCode.SmallUInt);
                AmqpBitConverter.WriteUByte(buffer, (byte)value);
            }
        }

        /// <summary>
        /// Writes an unsigned 64-bit integer value to a buffer.
        /// </summary>
        /// <param name="buffer">The buffer to write.</param>
        /// <param name="value">The unsigned 64-bit integer value.</param>
        /// <param name="smallEncoding">if true, try using small encoding if possible.</param>
        public static void WriteULong(ByteBuffer buffer, ulong value, bool smallEncoding)
        {
            if (!smallEncoding || value > byte.MaxValue)
            {
                AmqpBitConverter.WriteUByte(buffer, FormatCode.ULong);
                AmqpBitConverter.WriteULong(buffer, value);
            }
            else if (value == 0)
            {
                AmqpBitConverter.WriteUByte(buffer, FormatCode.ULong0);
            }
            else if (value <= byte.MaxValue)
            {
                AmqpBitConverter.WriteUByte(buffer, FormatCode.SmallULong);
                AmqpBitConverter.WriteUByte(buffer, (byte)value);
            }
        }

        /// <summary>
        /// Writes a signed byte value to a buffer.
        /// </summary>
        /// <param name="buffer">The buffer to write.</param>
        /// <param name="value">The signed byte value.</param>
        public static void WriteByte(ByteBuffer buffer, sbyte value)
        {
            AmqpBitConverter.WriteUByte(buffer, FormatCode.Byte);
            AmqpBitConverter.WriteByte(buffer, value);
        }

        /// <summary>
        /// Writes a signed 16-bit integer value to a buffer.
        /// </summary>
        /// <param name="buffer">The buffer to write.</param>
        /// <param name="value">The signed 16-bit integer value.</param>
        public static void WriteShort(ByteBuffer buffer, short value)
        {
            AmqpBitConverter.WriteUByte(buffer, FormatCode.Short);
            AmqpBitConverter.WriteShort(buffer, value);
        }

        /// <summary>
        /// Writes a signed 32-bit integer value to a buffer.
        /// </summary>
        /// <param name="buffer">The buffer to write.</param>
        /// <param name="value">The signed 32-bit integer value.</param>
        /// <param name="smallEncoding">if true, try using small encoding if possible.</param>
        public static void WriteInt(ByteBuffer buffer, int value, bool smallEncoding)
        {
            if (smallEncoding && value >= sbyte.MinValue && value <= sbyte.MaxValue)
            {
                AmqpBitConverter.WriteUByte(buffer, FormatCode.SmallInt);
                AmqpBitConverter.WriteByte(buffer, (sbyte)value);
            }
            else
            {
                AmqpBitConverter.WriteUByte(buffer, FormatCode.Int);
                AmqpBitConverter.WriteInt(buffer, value);
            }
        }

        /// <summary>
        /// Writes a signed 64-bit integer value to a buffer.
        /// </summary>
        /// <param name="buffer">The buffer to write.</param>
        /// <param name="value">The signed 64-bit integer value.</param>
        /// <param name="smallEncoding">if true, try using small encoding if possible.</param>
        public static void WriteLong(ByteBuffer buffer, long value, bool smallEncoding)
        {
            if (smallEncoding && value >= sbyte.MinValue && value <= sbyte.MaxValue)
            {
                AmqpBitConverter.WriteUByte(buffer, FormatCode.SmallLong);
                AmqpBitConverter.WriteByte(buffer, (sbyte)value);
            }
            else
            {
                AmqpBitConverter.WriteUByte(buffer, FormatCode.Long);
                AmqpBitConverter.WriteLong(buffer, value);
            }
        }

        /// <summary>
        /// Writes a char value to a buffer.
        /// </summary>
        /// <param name="buffer">The buffer to write.</param>
        /// <param name="value">The char value.</param>
        public static void WriteChar(ByteBuffer buffer, char value)
        {
            AmqpBitConverter.WriteUByte(buffer, FormatCode.Char);
            AmqpBitConverter.WriteInt(buffer, value);   // TODO: utf32
        }

        /// <summary>
        /// Writes a 32-bit floating-point value to a buffer.
        /// </summary>
        /// <param name="buffer">The buffer to write.</param>
        /// <param name="value">The 32-bit floating-point value.</param>
        public static void WriteFloat(ByteBuffer buffer, float value)
        {
            AmqpBitConverter.WriteUByte(buffer, FormatCode.Float);
            AmqpBitConverter.WriteFloat(buffer, value);
        }

        /// <summary>
        /// Writes a 64-bit floating-point value to a buffer.
        /// </summary>
        /// <param name="buffer">The buffer to write.</param>
        /// <param name="value">The 64-bit floating-point value.</param>
        public static void WriteDouble(ByteBuffer buffer, double value)
        {
            AmqpBitConverter.WriteUByte(buffer, FormatCode.Double);
            AmqpBitConverter.WriteDouble(buffer, value);
        }

        /// <summary>
        /// Writes a timestamp value to a buffer.
        /// </summary>
        /// <param name="buffer">The buffer to write.</param>
        /// <param name="value">The timestamp value which is the milliseconds since UNIX epoch.</param>
        public static void WriteTimestamp(ByteBuffer buffer, DateTime value)
        {
            AmqpBitConverter.WriteUByte(buffer, FormatCode.TimeStamp);
            AmqpBitConverter.WriteLong(buffer, DateTimeToTimestamp(value));
        }

        /// <summary>
        /// Writes a uuid value to a buffer.
        /// </summary>
        /// <param name="buffer">The buffer to write.</param>
        /// <param name="value">The uuid value.</param>
        public static void WriteUuid(ByteBuffer buffer, Guid value)
        {
            AmqpBitConverter.WriteUByte(buffer, FormatCode.Uuid);
            AmqpBitConverter.WriteUuid(buffer, value);
        }

        /// <summary>
        /// Writes a binary value to a buffer.
        /// </summary>
        /// <param name="buffer">The buffer to write.</param>
        /// <param name="value">The binary value.</param>
        /// <param name="smallEncoding">if true, try using small encoding if possible.</param>
        public static void WriteBinary(ByteBuffer buffer, byte[] value, bool smallEncoding)
        {
            if (value == null)
            {
                AmqpBitConverter.WriteUByte(buffer, FormatCode.Null);
            }
            else if (smallEncoding && value.Length <= byte.MaxValue)
            {
                AmqpBitConverter.WriteUByte(buffer, FormatCode.Binary8);
                AmqpBitConverter.WriteUByte(buffer, (byte)value.Length);
                AmqpBitConverter.WriteBytes(buffer, value, 0, value.Length);
            }
            else
            {
                AmqpBitConverter.WriteUByte(buffer, FormatCode.Binary32);
                AmqpBitConverter.WriteUInt(buffer, (uint)value.Length);
                AmqpBitConverter.WriteBytes(buffer, value, 0, value.Length);
            }
        }

        /// <summary>
        /// Writes a string value to a buffer.
        /// </summary>
        /// <param name="buffer">The buffer to write.</param>
        /// <param name="value">The string value.</param>
        /// <param name="smallEncoding">if true, try using small encoding if possible.</param>
        public static void WriteString(ByteBuffer buffer, string value, bool smallEncoding)
        {
            if (value == null)
            {
                AmqpBitConverter.WriteUByte(buffer, FormatCode.Null);
            }
            else
            {
                byte[] data = Encoding.UTF8.GetBytes(value);
                if (smallEncoding && data.Length <= byte.MaxValue)
                {
                    AmqpBitConverter.WriteUByte(buffer, FormatCode.String8Utf8);
                    AmqpBitConverter.WriteUByte(buffer, (byte)data.Length);
                    AmqpBitConverter.WriteBytes(buffer, data, 0, data.Length);
                }
                else
                {
                    AmqpBitConverter.WriteUByte(buffer, FormatCode.String32Utf8);
                    AmqpBitConverter.WriteUInt(buffer, (uint)data.Length);
                    AmqpBitConverter.WriteBytes(buffer, data, 0, data.Length);
                }
            }
        }

        /// <summary>
        /// Writes a symbol value to a buffer.
        /// </summary>
        /// <param name="buffer">The buffer to write.</param>
        /// <param name="value">The symbol value.</param>
        /// <param name="smallEncoding">if true, try using small encoding if possible.</param>
        public static void WriteSymbol(ByteBuffer buffer, Symbol value, bool smallEncoding)
        {
            if (value == null)
            {
                AmqpBitConverter.WriteUByte(buffer, FormatCode.Null);
            }
            else
            {
                byte[] data = Encoding.UTF8.GetBytes(value);
                if (smallEncoding && data.Length <= byte.MaxValue)
                {
                    AmqpBitConverter.WriteUByte(buffer, FormatCode.Symbol8);
                    AmqpBitConverter.WriteUByte(buffer, (byte)data.Length);
                    AmqpBitConverter.WriteBytes(buffer, data, 0, data.Length);
                }
                else
                {
                    AmqpBitConverter.WriteUByte(buffer, FormatCode.Symbol32);
                    AmqpBitConverter.WriteUInt(buffer, (uint)data.Length);
                    AmqpBitConverter.WriteBytes(buffer, data, 0, data.Length);
                }
            }
        }

        /// <summary>
        /// Writes a list value to a buffer.
        /// </summary>
        /// <param name="buffer">The buffer to write.</param>
        /// <param name="value">The list value.</param>
        /// <param name="smallEncoding">if true, try using small encoding if possible.</param>
        public static void WriteList(ByteBuffer buffer, IList value, bool smallEncoding)
        {
            if (value == null)
            {
                AmqpBitConverter.WriteUByte(buffer, FormatCode.Null);
            }
            else
            {
                // trim tailing nulls
                int last = value.Count - 1;
                while (last >= 0 && value[last] == null)
                {
                    --last;
                }

                if (last < 0 && smallEncoding)
                {
                    AmqpBitConverter.WriteUByte(buffer, FormatCode.List0);
                }
                else
                {
                    int pos = buffer.WritePos;
                    AmqpBitConverter.WriteUByte(buffer, 0);
                    AmqpBitConverter.WriteUInt(buffer, 0);
                    AmqpBitConverter.WriteUInt(buffer, 0);

                    for (int i = 0; i <= last; ++i)
                    {
                        Encoder.WriteObject(buffer, value[i], smallEncoding);
                    }

                    int size = buffer.WritePos - pos - 9;
                    int count = last + 1;

                    if (smallEncoding && size < byte.MaxValue && count <= byte.MaxValue)
                    {
                        buffer.Buffer[pos] = FormatCode.List8;
                        buffer.Buffer[pos + 1] = (byte)(size + 1);
                        buffer.Buffer[pos + 2] = (byte)count;
                        Array.Copy(buffer.Buffer, pos + 9, buffer.Buffer, pos + 3, size);
                        buffer.Shrink(6);
                    }
                    else
                    {
                        buffer.Buffer[pos] = FormatCode.List32;
                        AmqpBitConverter.WriteInt(buffer.Buffer, pos + 1, size + 4);
                        AmqpBitConverter.WriteInt(buffer.Buffer, pos + 5, count);
                    }
                }
            }
        }

        /// <summary>
        /// Writes an array value to a buffer.
        /// </summary>
        /// <param name="buffer">The buffer to write.</param>
        /// <param name="value">The array value.</param>
        public static void WriteArray(ByteBuffer buffer, Array value)
        {
            if (value == null)
            {
                AmqpBitConverter.WriteUByte(buffer, FormatCode.Null);
            }
            else
            {
                int count = value.Length;
                Fx.Assert(count > 0, "must have at least 1 element in array");
                int pos = buffer.WritePos;
                AmqpBitConverter.WriteUByte(buffer, 0);
                AmqpBitConverter.WriteUInt(buffer, 0);
                AmqpBitConverter.WriteUInt(buffer, 0);

                for (int i = 0; i < count; ++i)
                {
                    object item = value.GetValue(i);
                    if (i == 0)
                    {
                        Encoder.WriteObject(buffer, item, false);
                    }
                    else
                    {
                        int lastPos = buffer.WritePos - 1;
                        byte lastByte = buffer.Buffer[lastPos];
                        buffer.Shrink(1);
                        Encoder.WriteObject(buffer, item, false);
                        buffer.Buffer[lastPos] = lastByte;
                    }
                }

                int size = buffer.WritePos - pos - 9;

                if (size < byte.MaxValue && count <= byte.MaxValue)
                {
                    buffer.Buffer[pos] = FormatCode.Array8;
                    buffer.Buffer[pos + 1] = (byte)(size + 1);
                    buffer.Buffer[pos + 2] = (byte)count;
                    Array.Copy(buffer.Buffer, pos + 9, buffer.Buffer, pos + 3, size);
                    buffer.Shrink(6);
                }
                else
                {
                    buffer.Buffer[pos] = FormatCode.Array32;
                    AmqpBitConverter.WriteInt(buffer.Buffer, pos + 1, size + 4);
                    AmqpBitConverter.WriteInt(buffer.Buffer, pos + 5, count);
                }
            }
        }

        /// <summary>
        /// Writes a map value to a buffer.
        /// </summary>
        /// <param name="buffer">The buffer to write.</param>
        /// <param name="value">The map value.</param>
        /// <param name="smallEncoding">if true, try using small encoding if possible.</param>
        public static void WriteMap(ByteBuffer buffer, Map value, bool smallEncoding)
        {
            if (value == null)
            {
                AmqpBitConverter.WriteUByte(buffer, FormatCode.Null);
            }
            else
            {
                int pos = buffer.WritePos;
                AmqpBitConverter.WriteUByte(buffer, 0);
                AmqpBitConverter.WriteUInt(buffer, 0);
                AmqpBitConverter.WriteUInt(buffer, 0);

                foreach (var key in value.Keys)
                {
                    Encoder.WriteObject(buffer, key);
                    Encoder.WriteObject(buffer, value[key]);
                }

                int size = buffer.WritePos - pos - 9;
                int count = value.Count * 2;

                if (smallEncoding && size < byte.MaxValue && count <= byte.MaxValue)
                {
                    buffer.Buffer[pos] = FormatCode.Map8;
                    buffer.Buffer[pos + 1] = (byte)(size + 1);
                    buffer.Buffer[pos + 2] = (byte)count;
                    Array.Copy(buffer.Buffer, pos + 9, buffer.Buffer, pos + 3, size);
                    buffer.Shrink(6);
                }
                else
                {
                    buffer.Buffer[pos] = FormatCode.Map32;
                    AmqpBitConverter.WriteInt(buffer.Buffer, pos + 1, size + 4);
                    AmqpBitConverter.WriteInt(buffer.Buffer, pos + 5, count);
                }
            }
        }

        /// <summary>
        /// Reads an object from a buffer.
        /// </summary>
        /// <param name="buffer">The buffer to read.</param>
        public static object ReadObject(ByteBuffer buffer)
        {
            byte formatCode = Encoder.ReadFormatCode(buffer);
            return ReadObject(buffer, formatCode);
        }

        /// <summary>
        /// Reads an object from a buffer.
        /// </summary>
        /// <param name="buffer">The buffer to read.</param>
        /// <param name="formatCode">The format code of the value.</param>
        /// <returns></returns>
        public static object ReadObject(ByteBuffer buffer, byte formatCode)
        {
            Serializer serializer = GetSerializer(formatCode);
            if (serializer != null)
            {
                return serializer.Decoder(buffer, formatCode);
            }

            if (formatCode == FormatCode.Described)
            {
                return ReadDescribed(buffer, formatCode);
            }

            throw InvalidFormatCodeException(formatCode, buffer.Offset);
        }

        /// <summary>
        /// Reads a described value from a buffer.
        /// </summary>
        /// <param name="buffer">The buffer to read.</param>
        /// <param name="formatCode">The format code of the value.</param>
        public static object ReadDescribed(ByteBuffer buffer, byte formatCode)
        {
            Fx.Assert(formatCode == FormatCode.Described, "Format code must be described (0)");
            Described described;
            object descriptor = Encoder.ReadObject(buffer);
            CreateDescribed create = null;
            if ((create = (CreateDescribed)knownDescrided[descriptor]) == null)
            {
                object value = Encoder.ReadObject(buffer);
                described = new DescribedValue(descriptor, value);
            }
            else
            {
                described = create();
                described.DecodeValue(buffer);
            }

            return described;
        }

        /// <summary>
        /// Reads a boolean value from a buffer.
        /// </summary>
        /// <param name="buffer">The buffer to read.</param>
        /// <param name="formatCode">The format code of the value.</param>
        public static bool ReadBoolean(ByteBuffer buffer, byte formatCode)
        {
            if (formatCode == FormatCode.BooleanTrue)
            {
                return true;
            }
            else if (formatCode == FormatCode.BooleanFalse)
            {
                return false;
            }
            else if (formatCode == FormatCode.Boolean)
            {
                byte data = AmqpBitConverter.ReadUByte(buffer);
                return data != 0;
            }
            else
            {
                throw InvalidFormatCodeException(formatCode, buffer.Offset);
            }
        }

        /// <summary>
        /// Reads an unsigned byte value from a buffer.
        /// </summary>
        /// <param name="buffer">The buffer to read.</param>
        /// <param name="formatCode">The format code of the value.</param>
        public static byte ReadUByte(ByteBuffer buffer, byte formatCode)
        {
            if (formatCode == FormatCode.UByte)
            {
                return AmqpBitConverter.ReadUByte(buffer);
            }
            else
            {
                throw InvalidFormatCodeException(formatCode, buffer.Offset);
            }
        }

        /// <summary>
        /// Reads an unsigned 16-bit integer from a buffer.
        /// </summary>
        /// <param name="buffer">The buffer to read.</param>
        /// <param name="formatCode">The format code of the value.</param>
        public static ushort ReadUShort(ByteBuffer buffer, byte formatCode)
        {
            if (formatCode == FormatCode.UShort)
            {
                return AmqpBitConverter.ReadUShort(buffer);
            }
            else
            {
                throw InvalidFormatCodeException(formatCode, buffer.Offset);
            }
        }

        /// <summary>
        /// Reads an unsigned 32-bit integer from a buffer.
        /// </summary>
        /// <param name="buffer">The buffer to read.</param>
        /// <param name="formatCode">The format code of the value.</param>
        public static uint ReadUInt(ByteBuffer buffer, byte formatCode)
        {
            if (formatCode == FormatCode.UInt0)
            {
                return 0;
            }
            else if (formatCode == FormatCode.SmallUInt)
            {
                return AmqpBitConverter.ReadUByte(buffer);
            }
            else if (formatCode == FormatCode.UInt)
            {
                return AmqpBitConverter.ReadUInt(buffer);
            }
            else
            {
                throw InvalidFormatCodeException(formatCode, buffer.Offset);
            }
        }

        /// <summary>
        /// Reads an unsigned 64-bit integer from a buffer.
        /// </summary>
        /// <param name="buffer">The buffer to read.</param>
        /// <param name="formatCode">The format code of the value.</param>
        public static ulong ReadULong(ByteBuffer buffer, byte formatCode)
        {
            if (formatCode == FormatCode.ULong0)
            {
                return 0;
            }
            else if (formatCode == FormatCode.SmallULong)
            {
                return AmqpBitConverter.ReadUByte(buffer);
            }
            else if (formatCode == FormatCode.ULong)
            {
                return AmqpBitConverter.ReadULong(buffer);
            }
            else
            {
                throw InvalidFormatCodeException(formatCode, buffer.Offset);
            }
        }

        /// <summary>
        /// Reads a signed byte from a buffer.
        /// </summary>
        /// <param name="buffer">The buffer to read.</param>
        /// <param name="formatCode">The format code of the value.</param>
        public static sbyte ReadByte(ByteBuffer buffer, byte formatCode)
        {
            if (formatCode == FormatCode.Byte)
            {
                return AmqpBitConverter.ReadByte(buffer);
            }
            else
            {
                throw InvalidFormatCodeException(formatCode, buffer.Offset);
            }
        }

        /// <summary>
        /// Reads a signed 16-bit integer from a buffer.
        /// </summary>
        /// <param name="buffer">The buffer to read.</param>
        /// <param name="formatCode">The format code of the value.</param>
        public static short ReadShort(ByteBuffer buffer, byte formatCode)
        {
            if (formatCode == FormatCode.Short)
            {
                return AmqpBitConverter.ReadShort(buffer);
            }
            else
            {
                throw InvalidFormatCodeException(formatCode, buffer.Offset);
            }
        }

        /// <summary>
        /// Reads a signed 32-bit integer from a buffer.
        /// </summary>
        /// <param name="buffer">The buffer to read.</param>
        /// <param name="formatCode">The format code of the value.</param>
        public static int ReadInt(ByteBuffer buffer, byte formatCode)
        {
            if (formatCode == FormatCode.SmallInt)
            {
                return AmqpBitConverter.ReadByte(buffer);
            }
            else if (formatCode == FormatCode.Int)
            {
                return AmqpBitConverter.ReadInt(buffer);
            }
            else
            {
                throw InvalidFormatCodeException(formatCode, buffer.Offset);
            }
        }

        /// <summary>
        /// Reads a signed 64-bit integer from a buffer.
        /// </summary>
        /// <param name="buffer">The buffer to read.</param>
        /// <param name="formatCode">The format code of the value.</param>
        public static long ReadLong(ByteBuffer buffer, byte formatCode)
        {
            if (formatCode == FormatCode.SmallLong)
            {
                return AmqpBitConverter.ReadByte(buffer);
            }
            else if (formatCode == FormatCode.Long)
            {
                return AmqpBitConverter.ReadLong(buffer);
            }
            else
            {
                throw InvalidFormatCodeException(formatCode, buffer.Offset);
            }
        }

        /// <summary>
        /// Reads a char value from a buffer.
        /// </summary>
        /// <param name="buffer">The buffer to read.</param>
        /// <param name="formatCode">The format code of the value.</param>
        public static char ReadChar(ByteBuffer buffer, byte formatCode)
        {
            if (formatCode == FormatCode.Char)
            {
                return (char)AmqpBitConverter.ReadInt(buffer);
            }
            else
            {
                throw InvalidFormatCodeException(formatCode, buffer.Offset);
            }
        }

        /// <summary>
        /// Reads a 32-bit floating-point value from a buffer.
        /// </summary>
        /// <param name="buffer">The buffer to read.</param>
        /// <param name="formatCode">The format code of the value.</param>
        public static float ReadFloat(ByteBuffer buffer, byte formatCode)
        {
            if (formatCode == FormatCode.Float)
            {
                return AmqpBitConverter.ReadFloat(buffer);
            }
            else
            {
                throw InvalidFormatCodeException(formatCode, buffer.Offset);
            }
        }

        /// <summary>
        /// Reads a 64-bit floating-point value from a buffer.
        /// </summary>
        /// <param name="buffer">The buffer to read.</param>
        /// <param name="formatCode">The format code of the value.</param>
        public static double ReadDouble(ByteBuffer buffer, byte formatCode)
        {
            if (formatCode == FormatCode.Double)
            {
                return AmqpBitConverter.ReadDouble(buffer);
            }
            else
            {
                throw InvalidFormatCodeException(formatCode, buffer.Offset);
            }
        }

        /// <summary>
        /// Reads a timestamp value from a buffer.
        /// </summary>
        /// <param name="buffer">The buffer to read.</param>
        /// <param name="formatCode">The format code of the value.</param>
        public static DateTime ReadTimestamp(ByteBuffer buffer, byte formatCode)
        {
            if (formatCode == FormatCode.TimeStamp)
            {
                return TimestampToDateTime(AmqpBitConverter.ReadLong(buffer));
            }
            else
            {
                throw InvalidFormatCodeException(formatCode, buffer.Offset);
            }
        }

        /// <summary>
        /// Reads a uuid value from a buffer.
        /// </summary>
        /// <param name="buffer">The buffer to read.</param>
        /// <param name="formatCode">The format code of the value.</param>
        public static Guid ReadUuid(ByteBuffer buffer, byte formatCode)
        {
            if (formatCode == FormatCode.Uuid)
            {
                return AmqpBitConverter.ReadUuid(buffer);
            }
            else
            {
                throw InvalidFormatCodeException(formatCode, buffer.Offset);
            }
        }

        /// <summary>
        /// Reads a binary value from a buffer.
        /// </summary>
        /// <param name="buffer">The buffer to read.</param>
        /// <param name="formatCode">The format code of the value.</param>
        public static byte[] ReadBinary(ByteBuffer buffer, byte formatCode)
        {
            if (formatCode == FormatCode.Null)
            {
                return null;
            }

            int count;
            if (formatCode == FormatCode.Binary8)
            {
                count = AmqpBitConverter.ReadUByte(buffer);
            }
            else if (formatCode == FormatCode.Binary32)
            {
                count = (int)AmqpBitConverter.ReadUInt(buffer);
            }
            else
            {
                throw InvalidFormatCodeException(formatCode, buffer.Offset);
            }

            buffer.Validate(false, count);
            byte[] value = new byte[count];
            Array.Copy(buffer.Buffer, buffer.Offset, value, 0, count);
            buffer.Complete(count);

            return value;
        }

        /// <summary>
        /// Reads a string value from a buffer.
        /// </summary>
        /// <param name="buffer">The buffer to read.</param>
        /// <param name="formatCode">The format code of the value.</param>
        public static string ReadString(ByteBuffer buffer, byte formatCode)
        {
            return ReadString(buffer, formatCode, FormatCode.String8Utf8, FormatCode.String32Utf8, "string");
        }

        /// <summary>
        /// Reads a symbol value from a buffer.
        /// </summary>
        /// <param name="buffer">The buffer to read.</param>
        /// <param name="formatCode">The format code of the value.</param>
        public static Symbol ReadSymbol(ByteBuffer buffer, byte formatCode)
        {
            return ReadString(buffer, formatCode, FormatCode.Symbol8, FormatCode.Symbol32, "symbol");
        }

        /// <summary>
        /// Reads a list value from a buffer.
        /// </summary>
        /// <param name="buffer">The buffer to read.</param>
        /// <param name="formatCode">The format code of the value.</param>
        public static List ReadList(ByteBuffer buffer, byte formatCode)
        {
            if (formatCode == FormatCode.Null)
            {
                return null;
            }
            
            int size;
            int count;
            if (formatCode == FormatCode.List0)
            {
                size = count = 0;
            }
            else if (formatCode == FormatCode.List8)
            {
                size = AmqpBitConverter.ReadUByte(buffer);
                count = AmqpBitConverter.ReadUByte(buffer);
            }
            else if (formatCode == FormatCode.List32)
            {
                size = (int)AmqpBitConverter.ReadUInt(buffer);
                count = (int)AmqpBitConverter.ReadUInt(buffer);
            }
            else
            {
                throw InvalidFormatCodeException(formatCode, buffer.Offset);
            }

            List value = new List();
            for (int i = 0; i < count; ++i)
            {
                value.Add(ReadObject(buffer));
            }

            return value;
        }

        /// <summary>
        /// Reads an array value from a buffer.
        /// </summary>
        /// <param name="buffer">The buffer to read.</param>
        /// <param name="formatCode">The format code of the value.</param>
        public static Array ReadArray(ByteBuffer buffer, byte formatCode)
        {
            if (formatCode == FormatCode.Null)
            {
                return null;
            }

            int size;
            int count;
            if (formatCode == FormatCode.Array8)
            {
                size = AmqpBitConverter.ReadUByte(buffer);
                count = AmqpBitConverter.ReadUByte(buffer);
            }
            else if (formatCode == FormatCode.Array32)
            {
                size = (int)AmqpBitConverter.ReadUInt(buffer);
                count = (int)AmqpBitConverter.ReadUInt(buffer);
            }
            else
            {
                throw InvalidFormatCodeException(formatCode, buffer.Offset);
            }

            formatCode = Encoder.ReadFormatCode(buffer);
            Serializer codec = GetSerializer(formatCode);
            if (codec == null)
            {
                throw InvalidFormatCodeException(formatCode, buffer.Offset);
            }

            Array value = Array.CreateInstance(codec.Type, count);
            IList list = value;
            for (int i = 0; i < count; ++i)
            {
                list[i] = codec.Decoder(buffer, formatCode);
            }

            return value;
        }

        /// <summary>
        /// Reads a map value from a buffer.
        /// </summary>
        /// <param name="buffer">The buffer to read.</param>
        /// <param name="formatCode">The format code of the value.</param>
        public static Map ReadMap(ByteBuffer buffer, byte formatCode)
        {
            if (formatCode == FormatCode.Null)
            {
                return null;
            }

            int size;
            int count;
            if (formatCode == FormatCode.Map8)
            {
                size = AmqpBitConverter.ReadUByte(buffer);
                count = AmqpBitConverter.ReadUByte(buffer);
            }
            else if (formatCode == FormatCode.Map32)
            {
                size = (int)AmqpBitConverter.ReadUInt(buffer);
                count = (int)AmqpBitConverter.ReadUInt(buffer);
            }
            else
            {
                throw InvalidFormatCodeException(formatCode, buffer.Offset);
            }

            if (count % 2 > 0)
            {
                throw InvalidMapCountException(count);
            }

            Map value = new Map();
            for (int i = 0; i < count; i += 2)
            {
                value.Add(ReadObject(buffer), ReadObject(buffer));
            }

            return value;
        }

        static Serializer GetSerializer(byte formatCode)
        {
            int type = ((formatCode & 0xF0) >> 4) - 4;
            if (type >= 0 && type < codecIndexTable.Length)
            {
                int index = formatCode & 0x0F;
                if (index < codecIndexTable[type].Length)
                {
                    return serializers[codecIndexTable[type][index]];
                }
            }

            return null;
        }

        static string ReadString(ByteBuffer buffer, byte formatCode, byte code8, byte code32, string type)
        {
            if (formatCode == FormatCode.Null)
            {
                return null;
            }

            int count;
            if (formatCode == code8)
            {
                count = AmqpBitConverter.ReadUByte(buffer);
            }
            else if (formatCode == code32)
            {
                count = (int)AmqpBitConverter.ReadUInt(buffer);
            }
            else
            {
                throw InvalidFormatCodeException(formatCode, buffer.Offset);
            }

            buffer.Validate(false, count);
            string value = new string(Encoding.UTF8.GetChars(buffer.Buffer, buffer.Offset, count));
            buffer.Complete(count);

            return value;
        }

#if NETMF_LITE
        static Exception InvalidFormatCodeException(byte formatCode, int offset)
        {
            return new Exception("Format code " + formatCode + " at offset " + offset + " is invalid");
        }

        static Exception InvalidMapCountException(int count)
        {
            return new Exception("Invalid count " + count);
        }

        static Exception TypeNotSupportedException(Type type)
        {
            return new Exception(type.Name + " not supported");
        }
#else
        static AmqpException InvalidFormatCodeException(byte formatCode, int offset)
        {
            return new AmqpException(ErrorCode.DecodeError,
                Fx.Format(SRAmqp.AmqpInvalidFormatCode, formatCode, offset));
        }

        static AmqpException InvalidMapCountException(int count)
        {
            return new AmqpException(ErrorCode.DecodeError,
                Fx.Format(SRAmqp.InvalidMapCount, count));
        }

        static AmqpException TypeNotSupportedException(Type type)
        {
            return new AmqpException(ErrorCode.NotImplemented,
                Fx.Format(SRAmqp.EncodingTypeNotSupported, type));
        }
#endif

<<<<<<< HEAD
#if DOTNET || DOTNET35
=======
#if NETFX || DOTNET || DOTNET35
>>>>>>> 4c75c4e1

        internal static void WriteBinaryBuffer(ByteBuffer buffer, ByteBuffer value)
        {
            if (value == null)
            {
                AmqpBitConverter.WriteUByte(buffer, FormatCode.Null);
            }
            else if (value.Length <= byte.MaxValue)
            {
                AmqpBitConverter.WriteUByte(buffer, FormatCode.Binary8);
                AmqpBitConverter.WriteUByte(buffer, (byte)value.Length);
            }
            else
            {
                AmqpBitConverter.WriteUByte(buffer, FormatCode.Binary32);
                AmqpBitConverter.WriteUInt(buffer, (uint)value.Length);
            }

            AmqpBitConverter.WriteBytes(buffer, value.Buffer, value.Offset, value.Length);
        }

        internal static ByteBuffer ReadBinaryBuffer(ByteBuffer buffer)
        {
            byte formatCode = Encoder.ReadFormatCode(buffer);
            if (formatCode == FormatCode.Null)
            {
                return null;
            }

            int count;
            if (formatCode == FormatCode.Binary8)
            {
                count = AmqpBitConverter.ReadUByte(buffer);
            }
            else if (formatCode == FormatCode.Binary32)
            {
                count = (int)AmqpBitConverter.ReadUInt(buffer);
            }
            else
            {
                throw InvalidFormatCodeException(formatCode, buffer.Offset);
            }

            buffer.Validate(false, count);
            ByteBuffer result = new ByteBuffer(buffer.Buffer, buffer.Offset, count, count);
            buffer.Complete(count);

            return result;
        }
#endif
    }
}<|MERGE_RESOLUTION|>--- conflicted
+++ resolved
@@ -243,11 +243,7 @@
                 { typeof(List),     serializers[18] },
                 { typeof(Map),      serializers[19] },
 #if !NETMF_LITE
-<<<<<<< HEAD
-                { typeof(Fields),      serializers[19] },
-=======
                 { typeof(Fields),   serializers[19] },
->>>>>>> 4c75c4e1
 #endif
             };
 
@@ -1428,11 +1424,7 @@
         }
 #endif
 
-<<<<<<< HEAD
-#if DOTNET || DOTNET35
-=======
 #if NETFX || DOTNET || DOTNET35
->>>>>>> 4c75c4e1
 
         internal static void WriteBinaryBuffer(ByteBuffer buffer, ByteBuffer value)
         {
