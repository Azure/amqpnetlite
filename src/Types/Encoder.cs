--- conflicted
+++ resolved
@@ -2883,9 +2883,6 @@
                 Fx.Format(SRAmqp.AmqpInvalidFormatCode, formatCode, offset));
 #endif
         }
-<<<<<<< HEAD
-
-=======
 #if DOTNET || DOTNET35
 
         internal static void WriteBinaryBuffer(ByteBuffer buffer, ByteBuffer value)
@@ -2937,8 +2934,5 @@
             return result;
         }
 #endif
->>>>>>> 16d2ee8e
     }
-#endif
-
 }