﻿//  ------------------------------------------------------------------------------------
//  Copyright (c) Microsoft Corporation
//  All rights reserved. 
//  
//  Licensed under the Apache License, Version 2.0 (the ""License""); you may not use this 
//  file except in compliance with the License. You may obtain a copy of the License at 
//  http://www.apache.org/licenses/LICENSE-2.0  
//  
//  THIS CODE IS PROVIDED *AS IS* BASIS, WITHOUT WARRANTIES OR CONDITIONS OF ANY KIND, 
//  EITHER EXPRESS OR IMPLIED, INCLUDING WITHOUT LIMITATION ANY IMPLIED WARRANTIES OR 
//  CONDITIONS OF TITLE, FITNESS FOR A PARTICULAR PURPOSE, MERCHANTABLITY OR 
//  NON-INFRINGEMENT. 
// 
//  See the Apache Version 2.0 License for specific language governing permissions and 
//  limitations under the License.
//  ------------------------------------------------------------------------------------

namespace Amqp
{
    using System;
    using System.Threading;
    using Amqp.Framing;
    using Amqp.Types;

    /// <summary>
    /// A callback that is invoked when an outcome is received from peer for an outgoing message.
    /// </summary>
    /// <param name="message">The outgoing message.</param>
    /// <param name="outcome">The received message.</param>
    /// <param name="state">The user object specified in the Send method.</param>
    public delegate void OutcomeCallback(Message message, Outcome outcome, object state);

    /// <summary>
    /// The SenderLink represents a link that sends outgoing messages.
    /// </summary>
    public class SenderLink : Link
    {
        // flow control
        SequenceNumber deliveryCount;
        int credit;

        // outgoing queue
        SenderSettleMode settleMode;
        LinkedList outgoingList;
        bool writing;

        /// <summary>
        /// Initializes a sender link.
        /// </summary>
        /// <param name="session">The session within which to create the link.</param>
        /// <param name="name">The link name.</param>
        /// <param name="address">The node address.</param>
        public SenderLink(Session session, string name, string address)
            : this(session, name, new Target() { Address = address }, null)
        {
        }

        /// <summary>
        /// Initializes a sender link.
        /// </summary>
        /// <param name="session">The session within which to create the link.</param>
        /// <param name="name">The link name.</param>
        /// <param name="target">The target on attach that specifies the message target.</param>
        /// <param name="onAttached">The callback to invoke when an attach is received from peer.</param>
        public SenderLink(Session session, string name, Target target, OnAttached onAttached)
            : this(session, name, new Attach() { Source = new Source(), Target = target }, onAttached)
        {
        }

        /// <summary>
        /// Initializes a sender link.
        /// </summary>
        /// <param name="session">The session within which to create the link.</param>
        /// <param name="name">The link name.</param>
        /// <param name="attach">The attach frame to send for this link.</param>
        /// <param name="onAttached">The callback to invoke when an attach is received from peer.</param>
        public SenderLink(Session session, string name, Attach attach, OnAttached onAttached)
            : base(session, name, onAttached)
        {
            this.settleMode = attach.SndSettleMode;
            this.outgoingList = new LinkedList();
            this.SendAttach(false, this.deliveryCount, attach);
        }
        
        /// <summary>
        /// Sends a message and synchronously waits for an acknowledgement.
        /// </summary>
        /// <param name="message">The message to send.</param>
        /// <param name="millisecondsTimeout">The time in milliseconds to wait for the acknowledgement.</param>
        public void Send(Message message, int millisecondsTimeout = 60000)
        {
            ManualResetEvent acked = new ManualResetEvent(false);
            Outcome outcome = null;
            OutcomeCallback callback = (m, o, s) =>
            {
                outcome = o;
                acked.Set();
            };

            this.Send(message, callback, acked);

#if !COMPACT_FRAMEWORK
            bool signaled = acked.WaitOne(millisecondsTimeout, true);
#else
            bool signaled = acked.WaitOne(millisecondsTimeout, false);
#endif
            if (!signaled)
            {
                throw new TimeoutException();
            }

            if (outcome != null)
            {
                if (outcome.Descriptor.Code == Codec.Released.Code)
                {
                    Released released = (Released)outcome;
                    throw new AmqpException(ErrorCode.MessageReleased, null);
                }
                else if (outcome.Descriptor.Code == Codec.Rejected.Code)
                {
                    Rejected rejected = (Rejected)outcome;
                    throw new AmqpException(rejected.Error);
                }
            }
        }

        /// <summary>
        /// Sends a message asynchronously. If callback is null, the message is sent without requesting for an acknowledgement (best effort).
        /// </summary>
        /// <param name="message">The message to send.</param>
        /// <param name="callback">The callback to invoke when acknowledgement is received.</param>
        /// <param name="state">The object that is passed back to the outcome callback.</param>
        public void Send(Message message, OutcomeCallback callback, object state)
        {
            DeliveryState deliveryState = null;
#if DOTNET
            deliveryState = Amqp.Transactions.ResourceManager.GetTransactionalStateAsync(this).Result;
#endif
            this.Send(message, deliveryState, callback, state);
        }

        internal void Send(Message message, DeliveryState deliveryState, OutcomeCallback callback, object state)
        {
<<<<<<< HEAD
            this.ThrowIfDetaching("Send");

            var buffer = message.Encode();
            if (buffer.Length < 1)
            {
                throw new ArgumentException("Cannot send an empty message.");
            }

=======
>>>>>>> c223213f
            Delivery delivery = new Delivery()
            {
                Message = message,
                Buffer = buffer,
                State = deliveryState,
                Link = this,
                OnOutcome = callback,
                UserToken = state,
                Settled = this.settleMode == SenderSettleMode.Settled || callback == null
            };

            lock (this.ThisLock)
            {
                this.ThrowIfDetaching("Send");

                if (this.credit <= 0 || this.writing)
                {
                    this.outgoingList.Add(delivery);
                    return;
                }

                delivery.Tag = GetDeliveryTag(this.deliveryCount);
                this.credit--;
                this.deliveryCount++;
                this.writing = true;
            }

            this.WriteDelivery(delivery);
        }

        internal override void OnFlow(Flow flow)
        {
            Delivery delivery = null;
            lock (this.ThisLock)
            {
                this.credit = (flow.DeliveryCount + flow.LinkCredit) - this.deliveryCount;
                if (this.writing || this.credit <= 0 || this.outgoingList.First == null)
                {
                    return;
                }

                delivery = (Delivery)this.outgoingList.First;
                this.outgoingList.Remove(delivery);
                delivery.Tag = GetDeliveryTag(this.deliveryCount);
                this.credit--;
                this.deliveryCount++;
                this.writing = true;
            }

            this.WriteDelivery(delivery);
        }

        internal override void OnTransfer(Delivery delivery, Transfer transfer, ByteBuffer buffer)
        {
            throw new InvalidOperationException();
        }

        internal override void OnDeliveryStateChanged(Delivery delivery)
        {
            // some broker may not settle the message when sending dispositions
            if (!delivery.Settled)
            {
                this.Session.DisposeDelivery(false, delivery, new Accepted(), true);
            }

            if (delivery.OnOutcome != null)
            {
                Outcome outcome = delivery.State as Outcome;
#if DOTNET
                if (delivery.State != null && delivery.State is Amqp.Transactions.TransactionalState)
                {
                    outcome = ((Amqp.Transactions.TransactionalState)delivery.State).Outcome;
                }
#endif
                delivery.OnOutcome(delivery.Message, outcome, delivery.UserToken);
            }
        }

        /// <summary>
        /// Closes the sender link.
        /// </summary>
        /// <param name="error">The error for the closure.</param>
        /// <returns></returns>
        protected override bool OnClose(Error error)
        {
            this.OnAbort(error);

            return base.OnClose(error);
        }

        /// <summary>
        /// Aborts the sender link.
        /// </summary>
        /// <param name="error">The error for the abort.</param>
        protected override void OnAbort(Error error)
        {
            Delivery toRelease = null;
            while (true)
            {
                lock (this.ThisLock)
                {
                    if (this.writing)
                    {
                        // wait until write finishes (either all deliveries are handed over to session or no credit is available)
                    }
                    else
                    {
                        toRelease = (Delivery)this.outgoingList.Clear();
                        break;
                    }
                }
            }

            Delivery.ReleaseAll(toRelease, error);
        }

        static byte[] GetDeliveryTag(uint tag)
        {
            byte[] buffer = new byte[FixedWidth.UInt];
            AmqpBitConverter.WriteInt(buffer, 0, (int)tag);
            return buffer;
        }

        void WriteDelivery(Delivery delivery)
        {
            while (delivery != null)
            {
                delivery.Handle = this.Handle;
                bool settled = delivery.Settled;
                this.Session.SendDelivery(delivery);
                if (settled && delivery.OnOutcome != null)
                {
                    delivery.OnOutcome(delivery.Message, new Accepted(), delivery.UserToken);
                }

                lock (this.ThisLock)
                {
                    delivery = (Delivery)this.outgoingList.First;
                    if (delivery == null)
                    {
                        this.writing = false;
                    }
                    else if (this.credit > 0)
                    {
                        this.outgoingList.Remove(delivery);
                        delivery.Tag = GetDeliveryTag(this.deliveryCount);
                        this.credit--;
                        this.deliveryCount++;
                    }
                    else
                    {
                        delivery = null;
                        this.writing = false;
                    }
                }
            }
        }
    }
}<|MERGE_RESOLUTION|>--- conflicted
+++ resolved
@@ -141,17 +141,12 @@
 
         internal void Send(Message message, DeliveryState deliveryState, OutcomeCallback callback, object state)
         {
-<<<<<<< HEAD
-            this.ThrowIfDetaching("Send");
-
             var buffer = message.Encode();
             if (buffer.Length < 1)
             {
                 throw new ArgumentException("Cannot send an empty message.");
             }
 
-=======
->>>>>>> c223213f
             Delivery delivery = new Delivery()
             {
                 Message = message,
