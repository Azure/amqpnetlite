--- conflicted
+++ resolved
@@ -114,11 +114,6 @@
 #endif
             if (!signaled)
             {
-<<<<<<< HEAD
-#if !TRACE
-                throw new AmqpException(ErrorCode.TransactionTimeout);
-#else
-=======
                 lock (this.ThisLock)
                 {
                     this.outgoingList.Remove(message.Delivery);
@@ -128,10 +123,6 @@
                 {
                     this.Session.DisposeDelivery(false, message.Delivery, new Released(), true);
                 }
-
->>>>>>> c0a0dfe4
-                throw new TimeoutException();
-#endif
             }
 
             if (outcome != null)
