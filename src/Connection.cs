//  ------------------------------------------------------------------------------------
//  Copyright (c) Microsoft Corporation
//  All rights reserved. 
//  
//  Licensed under the Apache License, Version 2.0 (the ""License""); you may not use this 
//  file except in compliance with the License. You may obtain a copy of the License at 
//  http://www.apache.org/licenses/LICENSE-2.0  
//  
//  THIS CODE IS PROVIDED *AS IS* BASIS, WITHOUT WARRANTIES OR CONDITIONS OF ANY KIND, 
//  EITHER EXPRESS OR IMPLIED, INCLUDING WITHOUT LIMITATION ANY IMPLIED WARRANTIES OR 
//  CONDITIONS OF TITLE, FITNESS FOR A PARTICULAR PURPOSE, MERCHANTABLITY OR 
//  NON-INFRINGEMENT. 
// 
//  See the Apache Version 2.0 License for specific language governing permissions and 
//  limitations under the License.
//  ------------------------------------------------------------------------------------

namespace Amqp
{
    using System;
    using System.Threading;
    using Amqp.Framing;
    using Amqp.Sasl;
    using Amqp.Types;

    /// <summary>
    /// The callback that is invoked when an open frame is received from peer.
    /// </summary>
    /// <param name="connection">The connection.</param>
    /// <param name="open">The received open frame.</param>
    public delegate void OnOpened(Connection connection, Open open);

    /// <summary>
    /// The Connection class represents an AMQP connection.
    /// </summary>
    public class Connection : AmqpObject
    {
        enum State
        {
            Start,
            HeaderSent,
            OpenPipe,
            OpenClosePipe,
            HeaderReceived,
            HeaderExchanged,
            OpenSent,
            OpenReceived,
            Opened,
            CloseReceived,
            ClosePipe,
            CloseSent,
            End
        }

        /// <summary>
        /// A flag to disable server certificate validation when TLS is used.
        /// </summary>
        public static bool DisableServerCertValidation;

#if SMALL_MEMORY
        internal const uint DefaultMaxFrameSize = 1 * 512;
        internal const ushort DefaultMaxSessions = 2;
#else
        internal const uint DefaultMaxFrameSize = 256 * 1024;
        internal const ushort DefaultMaxSessions = 256;
#endif
        const uint MaxIdleTimeout = 30 * 60 * 1000;
        static readonly TimerCallback onHeartBeatTimer = OnHeartBeatTimer;
        readonly Address address;
        readonly OnOpened onOpened;
        Session[] localSessions;
        Session[] remoteSessions;
        ushort channelMax;
        State state;
        ITransport transport;
        uint maxFrameSize;
        Pump reader;
        Timer heartBeatTimer;

        Connection(ushort channelMax, uint maxFrameSize)
        {
            this.channelMax = channelMax;
            this.maxFrameSize = maxFrameSize;
            this.localSessions = new Session[1];
            this.remoteSessions = new Session[1];
        }

        /// <summary>
        /// Initializes a connection from the address.
        /// </summary>
        /// <param name="address">The address.</param>
        public Connection(Address address)
            : this(address, null, null, null)
        {
        }

        /// <summary>
        /// Initializes a connection with SASL profile, open and open callback.
        /// </summary>
        /// <param name="address">The address.</param>
        /// <param name="saslProfile">The SASL profile to do authentication (optional). If it is
        /// null and address has user info, SASL PLAIN profile is used.</param>
        /// <param name="open">The open frame to send (optional). If not null, all mandatory
        /// fields must be set. Ensure that other fields are set to desired values.</param>
        /// <param name="onOpened">The callback to handle remote open frame (optional).</param>
        public Connection(Address address, SaslProfile saslProfile, Open open, OnOpened onOpened)
            : this(DefaultMaxSessions, DefaultMaxFrameSize)
        {
            this.address = address;
            this.onOpened = onOpened;
            if (open != null)
            {
                this.maxFrameSize = open.MaxFrameSize;
                this.channelMax = open.ChannelMax;
            }
            else
            {
                open = new Open()
                {
                    ContainerId = Guid.NewGuid().ToString(),
                    HostName = this.address.Host,
                    MaxFrameSize = this.maxFrameSize,
                    ChannelMax = this.channelMax
                };
            }

            this.Connect(saslProfile, open);
        }

        object ThisLock
        {
            get { return this; }
        }

#if DOTNET || NETFX_CORE
        internal Connection(IBufferManager bufferManager, AmqpSettings amqpSettings, Address address,
            IAsyncTransport transport, Open open, OnOpened onOpened)
            : this((ushort)(amqpSettings.MaxSessionsPerConnection - 1), (uint)amqpSettings.MaxFrameSize)
        {
            this.BufferManager = bufferManager;
            this.address = address;
            this.onOpened = onOpened;
            this.maxFrameSize = (uint)amqpSettings.MaxFrameSize;
            this.transport = transport;
            transport.SetConnection(this);

            // after getting the transport, move state to open pipe before starting the pump
            if (open == null)
            {
                open = new Open()
                {
                    ContainerId = amqpSettings.ContainerId,
                    HostName = amqpSettings.HostName ?? this.address.Host,
                    ChannelMax = this.channelMax,
                    MaxFrameSize = this.maxFrameSize
                };
            }

            this.SendHeader();
            this.SendOpen(open);
            this.state = State.OpenPipe;
        }

        /// <summary>
        /// Gets a factory with default settings.
        /// </summary>
        public static ConnectionFactory Factory
        {
            get { return new ConnectionFactory(); }
        }

        internal IBufferManager BufferManager
        {
            get;
            private set;
        }

        ByteBuffer AllocateBuffer(int size)
        {
            return this.BufferManager.GetByteBuffer(size);
        }

        ByteBuffer WrapBuffer(ByteBuffer buffer, int offset, int length)
        {
            return new WrappedByteBuffer(buffer, offset, length);
        }
#else
        ByteBuffer AllocateBuffer(int size)
        {
            return new ByteBuffer(size, true);
        }

        ByteBuffer WrapBuffer(ByteBuffer buffer, int offset, int length)
        {
            return new ByteBuffer(buffer.Buffer, buffer.Offset - offset, length, length);
        }
#endif

        internal ushort AddSession(Session session)
        {
            this.ThrowIfClosed("AddSession");
            lock (this.ThisLock)
            {
                int count = this.localSessions.Length;
                for (int i = 0; i < count; ++i)
                {
                    if (this.localSessions[i] == null)
                    {
                        this.localSessions[i] = session;
                        return (ushort)i;
                    }
                }

                if (count - 1 < this.channelMax)
                {
                    int size = Math.Min(count * 2, this.channelMax + 1);
                    Session[] expanded = new Session[size];
                    Array.Copy(this.localSessions, expanded, count);
                    this.localSessions = expanded;
                    this.localSessions[count] = session;
                    return (ushort)count;
                }

#if !TRACE
                throw new AmqpException(ErrorCode.AmqpHandleExceeded);
#else
                throw new AmqpException(ErrorCode.NotAllowed,
                    Fx.Format(SRAmqp.AmqpHandleExceeded, this.channelMax));
#endif
            }
        }

        internal void SendCommand(ushort channel, DescribedList command)
        {
            this.ThrowIfClosed("Send");
<<<<<<< HEAD
            ByteBuffer buffer = Frame.Encode(FrameType.Amqp, channel, command);
#if SMALL_MEMORY
            this.transport.Send(ref buffer);
#else
=======
            ByteBuffer buffer = this.AllocateBuffer(Frame.CmdBufferSize);
            Frame.Encode(buffer, FrameType.Amqp, channel, command);
>>>>>>> 16d2ee8e
            this.transport.Send(buffer);
#if TRACE
            Trace.WriteLine(TraceLevel.Frame, "SEND (ch={0}) {1}", channel, command);
#endif
#endif
        }

        internal int SendCommand(ushort channel, Transfer transfer, bool first, ByteBuffer payload, int reservedBytes)
        {
            this.ThrowIfClosed("Send");
<<<<<<< HEAD
            int payloadSize;
            ByteBuffer buffer = Frame.Encode(FrameType.Amqp, channel, transfer, payload, (int)this.maxFrameSize, out payloadSize);
#if SMALL_MEMORY
            this.transport.Send(ref buffer);
#else
            this.transport.Send(buffer);
      
#if TRACE
            Trace.WriteLine(TraceLevel.Frame, "SEND (ch={0}) {1} payload {2}", channel, transfer, payloadSize);
#endif
#endif
=======
            ByteBuffer buffer = this.AllocateBuffer(Frame.CmdBufferSize);
            Frame.Encode(buffer, FrameType.Amqp, channel, transfer);
            int payloadSize = payload.Length;
            int frameSize = buffer.Length + payloadSize;
            bool more = frameSize > this.maxFrameSize;
            if (more)
            {
                transfer.More = true;
                buffer.Reset();
                Frame.Encode(buffer, FrameType.Amqp, channel, transfer);
                frameSize = (int)this.maxFrameSize;
                payloadSize = frameSize - buffer.Length;
            }

            AmqpBitConverter.WriteInt(buffer.Buffer, buffer.Offset, frameSize);

            ByteBuffer frameBuffer;
            if (first && !more && reservedBytes >= buffer.Length)
            {
                // optimize for most common case: single-transfer message
                frameBuffer = this.WrapBuffer(payload, payload.Offset - buffer.Length, frameSize);
                Array.Copy(buffer.Buffer, buffer.Offset, frameBuffer.Buffer, frameBuffer.Offset, buffer.Length);
                buffer.ReleaseReference();
            }
            else
            {
                AmqpBitConverter.WriteBytes(buffer, payload.Buffer, payload.Offset, payloadSize);
                frameBuffer = buffer;
            }

            payload.Complete(payloadSize);
            this.transport.Send(frameBuffer);
            Trace.WriteLine(TraceLevel.Frame, "SEND (ch={0}) {1} payload {2}", channel, transfer, payloadSize);

            return payloadSize;
>>>>>>> 16d2ee8e
        }

        /// <summary>
        /// Closes the connection.
        /// </summary>
        /// <param name="error"></param>
        /// <returns></returns>
        protected override bool OnClose(Error error)
        {
            lock (this.ThisLock)
            {
                State newState = State.Start;
                if (this.state == State.OpenPipe )
                {
                    newState = State.OpenClosePipe;
                }
                else if (state == State.OpenSent)
                {
                    newState = State.ClosePipe;
                }
                else if (this.state == State.Opened)
                {
                    newState = State.CloseSent;
                }
                else if (this.state == State.CloseReceived)
                {
                    newState = State.End;
                }
                else if (this.state == State.End)
                {
                    return true;
                }
                else
                {
#if !TRACE
                    throw new AmqpException(ErrorCode.IllegalOperationStateClose, this.state.ToString());
#else
                    throw new AmqpException(ErrorCode.IllegalState,
                        Fx.Format(SRAmqp.AmqpIllegalOperationState, "Close", this.state));
#endif
                }

                this.SendClose(error);
                this.state = newState;
                return this.state == State.End;
            }
        }

        static void OnHeartBeatTimer(object state)
        {
            var thisPtr = (Connection)state;
#if SMALL_MEMORY
            ByteBuffer buffer = new ByteBuffer(new byte[] { 0, 0, 0, 8, 2, 0, 0, 0 }, 0, 8, 8);
            thisPtr.transport.Send(ref buffer);
#else
            byte[] frame = new byte[] { 0, 0, 0, 8, 2, 0, 0, 0 };
            thisPtr.transport.Send(new ByteBuffer(frame, 0, frame.Length, frame.Length));

#if TRACE
            Trace.WriteLine(TraceLevel.Frame, "SEND (ch=0) empty");
#endif
#endif
        }

        void Connect(SaslProfile saslProfile, Open open)
        {
            ITransport transport;

            TcpTransport tcpTransport = new TcpTransport();

            tcpTransport.Connect(this, this.address, DisableServerCertValidation);
            transport = tcpTransport;

            if (saslProfile != null)
            {
                transport = saslProfile.Open(this.address.Host, transport);
            }
            else if (this.address.User != null)
            {
                transport = new SaslPlainProfile(this.address.User, this.address.Password).Open(this.address.Host, transport);
            }

            this.transport = transport;

            // after getting the transport, move state to open pipe before starting the pump
            if (open == null)
            {
                open = new Open() { ContainerId = Guid.NewGuid().ToString(), HostName = this.address.Host };
            }

            this.SendHeader();
            this.SendOpen(open);
            this.state = State.OpenPipe;

            this.reader = new Pump(this);
            this.reader.Start();
        }

        void ThrowIfClosed(string operation)
        {
            if (this.state >= State.ClosePipe)
            {
#if !TRACE
                throw new AmqpException(ErrorCode.IllegalOperationState, operation + " @ " + this.state.ToString());
#else
                throw new AmqpException(this.Error ??
                    new Error()
                    {
                        Condition = ErrorCode.IllegalState,
                        Description = Fx.Format(SRAmqp.AmqpIllegalOperationState, operation, this.state)
                    });
#endif
            }
        }

        void SendHeader()
        {
            byte[] header = new byte[] { (byte)'A', (byte)'M', (byte)'Q', (byte)'P', 0, 1, 0, 0 };
#if SMALL_MEMORY
            ByteBuffer buffer = new ByteBuffer(header, 0, header.Length, header.Length);
            this.transport.Send(ref buffer);
#else
            this.transport.Send(new ByteBuffer(header, 0, header.Length, header.Length));

#if TRACE
            Trace.WriteLine(TraceLevel.Frame, "SEND AMQP 0 1.0.0");
#endif
#endif
        }

        void SendOpen(Open open)
        {
            open.ChannelMax = DefaultMaxSessions - 1;
            open.MaxFrameSize = this.maxFrameSize;
            this.SendCommand(0, open);
        }

        void SendClose(Error error)
        {
            this.SendCommand(0, new Close() { Error = error });
        }

        void OnOpen(Open open)
        {
            lock (this.ThisLock)
            {
                if (this.state == State.OpenSent)
                {
                    this.state = State.Opened;
                }
                else if (this.state == State.ClosePipe)
                {
                    this.state = State.CloseSent;
                }
                else
                {
#if !TRACE
                    throw new AmqpException(ErrorCode.IllegalOperationStateOnOpen, this.state.ToString());
#else
                    throw new AmqpException(ErrorCode.IllegalState,
                        Fx.Format(SRAmqp.AmqpIllegalOperationState, "OnOpen", this.state));
#endif
                }
            }

            if (open.ChannelMax < this.channelMax)
            {
                this.channelMax = open.ChannelMax;
            }

            if (open.MaxFrameSize < this.maxFrameSize)
            {
                this.maxFrameSize = open.MaxFrameSize;
            }

            uint idleTimeout = open.IdleTimeOut;
            if (idleTimeout > 0 && idleTimeout < uint.MaxValue)
            {
                idleTimeout -= 3000;
                if (idleTimeout > MaxIdleTimeout)
                {
                    idleTimeout = MaxIdleTimeout;
                }

                this.heartBeatTimer = new Timer(onHeartBeatTimer, this, (int)idleTimeout, (int)idleTimeout);
            }

            if (this.onOpened != null)
            {
                this.onOpened(this, open);
            }
        }

        void OnClose(Close close)
        {
            lock (this.ThisLock)
            {
                if (this.state == State.Opened)
                {
                    this.SendClose(null);
                }
                else if (this.state == State.CloseSent)
                {
                }
                else
                {
#if !TRACE
                    throw new AmqpException(ErrorCode.IllegalOperationStateOnClose, this.state.ToString());
#else
                    throw new AmqpException(ErrorCode.IllegalState,
                        Fx.Format(SRAmqp.AmqpIllegalOperationState, "OnClose", this.state));
#endif
                }

                this.state = State.End;
                this.OnEnded(close.Error);
            }
        }

        internal virtual void OnBegin(ushort remoteChannel, Begin begin)
        {
            lock (this.ThisLock)
            {
                if (remoteChannel > this.channelMax)
                {
#if !TRACE
                    throw new AmqpException(ErrorCode.AmqpHandleExceeded, (this.channelMax + 1).ToString());
#else
                    throw new AmqpException(ErrorCode.NotAllowed,
                        Fx.Format(SRAmqp.AmqpHandleExceeded, this.channelMax + 1));
#endif
                }

                Session session = this.GetSession(this.localSessions, begin.RemoteChannel);
                session.OnBegin(remoteChannel, begin);

                int count = this.remoteSessions.Length;
                if (count - 1 < remoteChannel)
                {
                    int size = Math.Min(count * 2, this.channelMax + 1);
                    Session[] expanded = new Session[size];
                    Array.Copy(this.remoteSessions, expanded, count);
                    this.remoteSessions = expanded;
                }

                var remoteSession = this.remoteSessions[remoteChannel];
                if (remoteSession != null)
                {
#if !TRACE
                    throw new AmqpException(ErrorCode.HandleInUse, remoteSession.GetType().Name);
#else
                    throw new AmqpException(ErrorCode.HandleInUse,
                        Fx.Format(SRAmqp.AmqpHandleInUse, remoteChannel, remoteSession.GetType().Name));
#endif
                }

                this.remoteSessions[remoteChannel] = session;
            }
        }

        void OnEnd(ushort remoteChannel, End end)
        {
            Session session = this.GetSession(this.remoteSessions, remoteChannel);
            if (session.OnEnd(end))
            {
                lock (this.ThisLock)
                {
                    this.localSessions[session.Channel] = null;
                    this.remoteSessions[remoteChannel] = null;
                }
            }
        }

        void OnSessionCommand(ushort remoteChannel, DescribedList command, ByteBuffer buffer)
        {
            this.GetSession(this.remoteSessions, remoteChannel).OnCommand(command, buffer);
        }

        Session GetSession(Session[] sessions, ushort channel)
        {
            lock (this.ThisLock)
            {
                Session session = null;
                if (channel < sessions.Length)
                {
                    session = sessions[channel];
                }

                if (session == null)
                {
#if !TRACE
                    throw new AmqpException(ErrorCode.ChannelNotFound, channel.ToString());
#else
                    throw new AmqpException(ErrorCode.NotFound,
                        Fx.Format(SRAmqp.AmqpChannelNotFound, channel));
#endif
                }

                return session;
            }
        }

#if SMALL_MEMORY
        internal bool OnHeader(ref ProtocolHeader header)
#else
        internal bool OnHeader(ProtocolHeader header)
#endif
        {
#if TRACE
            Trace.WriteLine(TraceLevel.Frame, "RECV AMQP {0}", header);
#endif
            lock (this.ThisLock)
            {
                if (this.state == State.OpenPipe)
                {
                    this.state = State.OpenSent;
                }
                else if (this.state == State.OpenClosePipe)
                {
                    this.state = State.ClosePipe;
                }
                else
                {
#if !TRACE
                    throw new AmqpException(ErrorCode.IllegalOperationStateOnHeader, this.state.ToString());
#else
                    throw new AmqpException(ErrorCode.IllegalState,
                        Fx.Format(SRAmqp.AmqpIllegalOperationState, "OnHeader", this.state));
#endif
                }

                if (header.Major != 1 || header.Minor != 0 || header.Revision != 0)
                {
                    throw new AmqpException(ErrorCode.NotImplemented, header.ToString());
                }
            }

            return true;
        }

#if SMALL_MEMORY
        internal bool OnFrame(ref ByteBuffer buffer)
#else
        internal bool OnFrame(ByteBuffer buffer)
#endif
        {
            bool shouldContinue = true;
            try
            {
                ushort channel;
                DescribedList command;
<<<<<<< HEAD
#if SMALL_MEMORY
                Frame.GetFrame(ref buffer, out channel, out command);
#else
                Frame.GetFrame(buffer, out channel, out command);
#endif

#if TRACE
=======
                Frame.Decode(buffer, out channel, out command);
>>>>>>> 16d2ee8e
                if (buffer.Length > 0)
                {
                    Trace.WriteLine(TraceLevel.Frame, "RECV (ch={0}) {1} payload {2}", channel, command, buffer.Length);
                }
                else
                {
                    Trace.WriteLine(TraceLevel.Frame, "RECV (ch={0}) {1}", channel, command);
                }
#endif

                if (command != null)
                {
                    if (command.Descriptor.Code == Codec.Open.Code)
                    {
                        this.OnOpen((Open)command);
                    }
                    else if (command.Descriptor.Code == Codec.Close.Code)
                    {
                        this.OnClose((Close)command);
                        shouldContinue = false;
                    }
                    else if (command.Descriptor.Code == Codec.Begin.Code)
                    {
                        this.OnBegin(channel, (Begin)command);
                    }
                    else if (command.Descriptor.Code == Codec.End.Code)
                    {
                        this.OnEnd(channel, (End)command);
                    }
                    else
                    {
                        this.OnSessionCommand(channel, command, buffer);
                    }
                }
            }
            catch (Exception exception)
            {
                this.OnException(exception);
                shouldContinue = false;
            }

            return shouldContinue;
        }

        void OnException(Exception exception)
        {
#if TRACE
            Trace.WriteLine(TraceLevel.Error, "Exception occurred: {0}", exception.ToString());
#endif
            AmqpException amqpException = exception as AmqpException;
            Error error = amqpException != null ?
                amqpException.Error :
#if !TRACE
                new Error() { ErrorCode = ErrorCode.InternalError, Description = exception.Message };
#else
                new Error() { Condition = ErrorCode.InternalError, Description = exception.Message };
#endif

            if (this.state < State.ClosePipe)
            {
                try
                {
                    this.Close(0, error);
                }
                catch
                {
                    this.state = State.End;
                }
            }
            else
            {
                this.state = State.End;
            }

            if (this.state == State.End)
            {
                this.OnEnded(error);
            }
        }

        internal void OnIoException(Exception exception)
        {
#if TRACE
            Trace.WriteLine(TraceLevel.Error, "I/O: {0}", exception.ToString());
#endif
            if (this.state != State.End)
            {
#if !TRACE
                Error error = new Error() { ErrorCode = ErrorCode.ConnectionForced };
#else
                Error error = new Error() { Condition = ErrorCode.ConnectionForced };
#endif
                for (int i = 0; i < this.localSessions.Length; i++)
                {
                    if (this.localSessions[i] != null)
                    {
                        this.localSessions[i].Abort(error);
                    }
                }

                this.state = State.End;
                this.OnEnded(error);
            }
        }

        void OnEnded(Error error)
        {
            if (this.heartBeatTimer != null)
            {
                this.heartBeatTimer.Dispose();
            }

            if (this.transport != null)
            {
                this.transport.Close();
            }

            for (int i = 0; i < this.localSessions.Length; i++)
            {
                var session = this.localSessions[i];
                if (session != null)
                {
                    session.Abort(error);
                }
            }

            this.NotifyClosed(error);
        }

        sealed class Pump
        {
            readonly Connection connection;

            public Pump(Connection connection)
            {
                this.connection = connection;
            }

            public void Start()
            {
#if !TRACE
                new Thread(this.PumpThread).Start();
#else
                Fx.StartThread(this.PumpThread);
#endif
            }

            void PumpThread()
            {
                try
                {
                    ProtocolHeader header = Reader.ReadHeader(this.connection.transport);
#if SMALL_MEMORY
                    this.connection.OnHeader(ref header);
#else
                    this.connection.OnHeader(header);
#endif
                }
                catch (Exception exception)
                {
                    this.connection.OnIoException(exception);
                    return;
                }

                byte[] sizeBuffer = new byte[FixedWidth.UInt];
                while (sizeBuffer != null && this.connection.state != State.End)
                {
                    try
                    {
                        ByteBuffer buffer = Reader.ReadFrameBuffer(this.connection.transport, sizeBuffer, this.connection.maxFrameSize);

                        if (buffer != null)
                        {
#if SMALL_MEMORY
                            this.connection.OnFrame(ref buffer);
#else
                            this.connection.OnFrame(buffer);
#endif
                        }
                        else
                        {
                            sizeBuffer = null;
                        }
                    }
                    catch (Exception exception)
                    {
                        this.connection.OnIoException(exception);
                    }
                }
            }
        }
    }
}<|MERGE_RESOLUTION|>--- conflicted
+++ resolved
@@ -233,15 +233,11 @@
         internal void SendCommand(ushort channel, DescribedList command)
         {
             this.ThrowIfClosed("Send");
-<<<<<<< HEAD
-            ByteBuffer buffer = Frame.Encode(FrameType.Amqp, channel, command);
-#if SMALL_MEMORY
-            this.transport.Send(ref buffer);
-#else
-=======
             ByteBuffer buffer = this.AllocateBuffer(Frame.CmdBufferSize);
             Frame.Encode(buffer, FrameType.Amqp, channel, command);
->>>>>>> 16d2ee8e
+#if SMALL_MEMORY
+            this.transport.Send(ref buffer);
+#else
             this.transport.Send(buffer);
 #if TRACE
             Trace.WriteLine(TraceLevel.Frame, "SEND (ch={0}) {1}", channel, command);
@@ -252,21 +248,9 @@
         internal int SendCommand(ushort channel, Transfer transfer, bool first, ByteBuffer payload, int reservedBytes)
         {
             this.ThrowIfClosed("Send");
-<<<<<<< HEAD
-            int payloadSize;
-            ByteBuffer buffer = Frame.Encode(FrameType.Amqp, channel, transfer, payload, (int)this.maxFrameSize, out payloadSize);
-#if SMALL_MEMORY
-            this.transport.Send(ref buffer);
-#else
-            this.transport.Send(buffer);
-      
-#if TRACE
-            Trace.WriteLine(TraceLevel.Frame, "SEND (ch={0}) {1} payload {2}", channel, transfer, payloadSize);
-#endif
-#endif
-=======
             ByteBuffer buffer = this.AllocateBuffer(Frame.CmdBufferSize);
             Frame.Encode(buffer, FrameType.Amqp, channel, transfer);
+
             int payloadSize = payload.Length;
             int frameSize = buffer.Length + payloadSize;
             bool more = frameSize > this.maxFrameSize;
@@ -296,11 +280,18 @@
             }
 
             payload.Complete(payloadSize);
-            this.transport.Send(frameBuffer);
+
+#if SMALL_MEMORY
+            this.transport.Send(ref buffer);
+#else
+            this.transport.Send(buffer);
+
+#if TRACE
             Trace.WriteLine(TraceLevel.Frame, "SEND (ch={0}) {1} payload {2}", channel, transfer, payloadSize);
+#endif
+#endif
 
             return payloadSize;
->>>>>>> 16d2ee8e
         }
 
         /// <summary>
@@ -652,17 +643,14 @@
             {
                 ushort channel;
                 DescribedList command;
-<<<<<<< HEAD
-#if SMALL_MEMORY
-                Frame.GetFrame(ref buffer, out channel, out command);
-#else
-                Frame.GetFrame(buffer, out channel, out command);
+#if SMALL_MEMORY
+                //Frame.GetFrame(ref buffer, out channel, out command);
+                Frame.Decode(buffer, out channel, out command);
+#else
+                Frame.Decode(buffer, out channel, out command);
 #endif
 
 #if TRACE
-=======
-                Frame.Decode(buffer, out channel, out command);
->>>>>>> 16d2ee8e
                 if (buffer.Length > 0)
                 {
                     Trace.WriteLine(TraceLevel.Frame, "RECV (ch={0}) {1} payload {2}", channel, command, buffer.Length);
@@ -788,7 +776,7 @@
                     session.Abort(error);
                 }
             }
-
+            
             this.NotifyClosed(error);
         }
 
