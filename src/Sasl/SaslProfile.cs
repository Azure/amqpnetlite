--- conflicted
+++ resolved
@@ -134,17 +134,14 @@
         {
             ushort channel;
             DescribedList command;
-<<<<<<< HEAD
-#if SMALL_MEMORY
-            Frame.GetFrame(ref buffer, out channel, out command);
-#else
-            Frame.GetFrame(buffer, out channel, out command);
-#endif
-
-#if TRACE
-=======
+#if SMALL_MEMORY
+            //Frame.GetFrame(ref buffer, out channel, out command);
             Frame.Decode(buffer, out channel, out command);
->>>>>>> 16d2ee8e
+#else
+            Frame.Decode(buffer, out channel, out command);
+#endif
+
+#if TRACE
             Trace.WriteLine(TraceLevel.Frame, "RECV {0}", command);
 #endif
 
@@ -212,20 +209,16 @@
 
         void SendCommand(ITransport transport, DescribedList command)
         {
-<<<<<<< HEAD
-            ByteBuffer buffer = Frame.Encode(FrameType.Sasl, 0, command);
-#if SMALL_MEMORY
-            transport.Send(ref buffer);
-#else
-=======
             ByteBuffer buffer = new ByteBuffer(Frame.CmdBufferSize, true);
             Frame.Encode(buffer, FrameType.Sasl, 0, command);
->>>>>>> 16d2ee8e
+
+#if SMALL_MEMORY
+            transport.Send(ref buffer);
+#else
             transport.Send(buffer);
 #if TRACE
             Trace.WriteLine(TraceLevel.Frame, "SEND {0}", command);
 #endif
 #endif
         }
-    }
-}+    }